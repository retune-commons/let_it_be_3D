{
 "cells": [
  {
   "cell_type": "code",
   "execution_count": 1,
   "id": "0f2ec33e-8724-40c0-8cf1-7f9fbae03295",
   "metadata": {
    "tags": []
   },
   "outputs": [
    {
     "name": "stderr",
     "output_type": "stream",
     "text": [
      "C:\\Users\\Kobel_K\\.conda\\envs\\pipeline_b06\\lib\\site-packages\\tqdm\\auto.py:22: TqdmWarning: IProgress not found. Please update jupyter and ipywidgets. See https://ipywidgets.readthedocs.io/en/stable/user_install.html\n",
      "  from .autonotebook import tqdm as notebook_tqdm\n"
     ]
    }
   ],
   "source": [
    "from core.meta import meta_interface\n",
    "%matplotlib inline"
   ]
  },
  {
   "cell_type": "code",
<<<<<<< HEAD
   "execution_count": 3,
   "id": "5d56a5c6-066e-443b-a194-ad453f040f17",
   "metadata": {
    "tags": []
   },
   "outputs": [],
   "source": [
    "d = meta_interface(project_config_filepath=\"test_data/project_config.yaml\")\n",
    "# manually add recording_configs\n",
    "d.add_recording_config(\n",
    "    \"/Users/kobel/Downloads/221219/recording_config_191222.yaml\"\n",
    ")\n",
    "d.initialize_meta_config()\n",
    "# switch recordings to other Recording_days -> calibration_directroy"
=======
   "execution_count": 2,
   "id": "f059c912-24ee-4975-9e0b-c23212f6a10a",
   "metadata": {},
   "outputs": [],
   "source": [
    "d = meta_interface(project_config_filepath=\"Z:Konstantin/project_config_server.yaml\", project_name=\"analysis_01\")"
>>>>>>> 31bd7db6
   ]
  },
  {
   "cell_type": "code",
   "execution_count": 3,
   "id": "6dabb529-8cb0-4931-8b12-8def470a287f",
   "metadata": {},
   "outputs": [],
   "source": [
    "d.add_recording_config(\"Z:Konstantin/Calibration/220921/recording_config_210922.yaml\")\n",
    "d.add_recording_config(\"Z:Konstantin/Calibration/220922/recording_config_220922.yaml\")\n",
    "d.add_recording_config(\"Z:Konstantin/Calibration/220923/recording_config_230922.yaml\")\n",
    "#d.add_recording_config(\"Z:Konstantin/Calibration/220927/recording_config_270922.yaml\")\n",
    "#some recordings that are unnecessary\n",
    "#d.add_recording_config(\"Z:Konstantin/Calibration/221219/recording_config_191222.yaml\")\n",
    "#d.add_recording_config(\"Z:Konstantin/Calibration/221220/recording_config_201222.yaml\")\n",
    "#d.add_recording_config(\"Z:Konstantin/Calibration/221221/recording_config_211222.yaml\")\n",
    "#d.add_recording_config(\"Z:Konstantin/Calibration/221222/recording_config_221222.yaml\")"
   ]
  },
  {
   "cell_type": "code",
   "execution_count": 4,
   "id": "94876f1b-330a-4ba3-8044-0f4fa56e7ea6",
   "metadata": {},
   "outputs": [],
   "source": [
    "d.initialize_meta_config()"
   ]
  },
  {
   "cell_type": "code",
   "execution_count": 5,
   "id": "ca93a065-918a-4682-81f6-9999990f7194",
   "metadata": {},
   "outputs": [],
   "source": [
    "d.create_recordings()"

   ]
  },
  {
   "cell_type": "code",
   "execution_count": null,
<<<<<<< HEAD
   "id": "888d9916-866d-4c61-9c27-f2af399c0ba4",
   "metadata": {},
   "outputs": [],
   "source": []
  },
  {
   "cell_type": "code",
   "execution_count": null,
   "id": "143ca2f2-48b2-42a7-ba3f-0d6ac4a92781",
   "metadata": {},
   "outputs": [],
   "source": []
  },
  {
   "cell_type": "code",
   "execution_count": null,
   "id": "40fdb64c",
=======
   "id": "2df90ab8-b11b-4cc3-88a4-81966ea5f6c0",
>>>>>>> 31bd7db6
   "metadata": {},
   "outputs": [],
   "source": [
    "d.load_meta_from_yaml(filepath=\"Z:Konstantin/analysis_01.yaml\")"
   ]
  },
  {
   "cell_type": "code",
   "execution_count": 6,
   "id": "715e09b9-673b-44df-af59-139eaeaf9d04",
   "metadata": {
    "tags": []
   },
   "outputs": [
    {
     "name": "stderr",
     "output_type": "stream",
     "text": [
      "100%|████████████████████████████████████████████████████████████████████████████████| 100/100 [00:06<00:00, 15.65it/s]\n",
      "100%|██████████████████████████████████████████████████████████████████████████▉| 47400/47440 [07:35<00:00, 104.14it/s]\n",
      "100%|████████████████████████████████████████████████████████████████████████████████| 100/100 [00:02<00:00, 37.19it/s]\n",
      "100%|███████████████████████████████████████████████████████████████████████████▉| 39900/39949 [06:55<00:00, 96.01it/s]\n",
      "100%|████████████████████████████████████████████████████████████████████████████████| 100/100 [00:04<00:00, 24.27it/s]\n",
      "100%|███████████████████████████████████████████████████████████████████████████▉| 47400/47440 [16:32<00:00, 47.77it/s]\n",
      "100%|████████████████████████████████████████████████████████████████████████████████| 100/100 [00:02<00:00, 46.84it/s]\n",
      "100%|██████████████████████████████████████████████████████████████████████████▉| 47400/47440 [05:01<00:00, 157.33it/s]\n",
      "100%|████████████████████████████████████████████████████████████████████████████████| 100/100 [00:03<00:00, 31.44it/s]\n",
      "100%|███████████████████████████████████████████████████████████████████████████▉| 47400/47440 [10:05<00:00, 78.32it/s]\n",
      "100%|████████████████████████████████████████████████████████████████████████████████| 100/100 [00:02<00:00, 39.77it/s]\n",
      "100%|██████████████████████████████████████████████████████████████████████████▉| 47400/47440 [06:48<00:00, 116.08it/s]\n",
      "100%|████████████████████████████████████████████████████████████████████████████████| 100/100 [00:03<00:00, 32.53it/s]\n",
      "100%|███████████████████████████████████████████████████████████████████████████▉| 47400/47438 [09:57<00:00, 79.39it/s]\n"
     ]
    },
    {
     "ename": "KeyboardInterrupt",
     "evalue": "",
     "output_type": "error",
     "traceback": [
      "\u001b[1;31m---------------------------------------------------------------------------\u001b[0m",
      "\u001b[1;31mKeyboardInterrupt\u001b[0m                         Traceback (most recent call last)",
      "\u001b[1;32m~\\AppData\\Local\\Temp\\28\\ipykernel_3792\\3693680970.py\u001b[0m in \u001b[0;36m<module>\u001b[1;34m\u001b[0m\n\u001b[1;32m----> 1\u001b[1;33m \u001b[0md\u001b[0m\u001b[1;33m.\u001b[0m\u001b[0msynchronize_recordings\u001b[0m\u001b[1;33m(\u001b[0m\u001b[0mverbose\u001b[0m \u001b[1;33m=\u001b[0m \u001b[1;32mTrue\u001b[0m\u001b[1;33m,\u001b[0m \u001b[0mtest_mode\u001b[0m \u001b[1;33m=\u001b[0m \u001b[1;32mFalse\u001b[0m\u001b[1;33m)\u001b[0m  \u001b[1;31m# test_mode: bool, doesnt overwrite synchronized and analysed videos\u001b[0m\u001b[1;33m\u001b[0m\u001b[1;33m\u001b[0m\u001b[0m\n\u001b[0m\u001b[0;32m      2\u001b[0m \u001b[1;31m# exclude recordingvideos based on synchronization\u001b[0m\u001b[1;33m\u001b[0m\u001b[1;33m\u001b[0m\u001b[1;33m\u001b[0m\u001b[0m\n",
      "\u001b[1;32m~\\let_it_be_3D\\core\\meta.py\u001b[0m in \u001b[0;36msynchronize_recordings\u001b[1;34m(self, verbose, test_mode)\u001b[0m\n\u001b[0;32m    153\u001b[0m                 self.objects[\"triangulation_recordings_objects\"][\n\u001b[0;32m    154\u001b[0m                     \u001b[0mrecording\u001b[0m\u001b[1;33m\u001b[0m\u001b[1;33m\u001b[0m\u001b[0m\n\u001b[1;32m--> 155\u001b[1;33m                 ].run_synchronization(test_mode=test_mode)\n\u001b[0m\u001b[0;32m    156\u001b[0m                 \u001b[1;32mfor\u001b[0m \u001b[0mvideo\u001b[0m \u001b[1;32min\u001b[0m \u001b[0mrecording_day\u001b[0m\u001b[1;33m[\u001b[0m\u001b[1;34m\"recordings\"\u001b[0m\u001b[1;33m]\u001b[0m\u001b[1;33m[\u001b[0m\u001b[0mrecording\u001b[0m\u001b[1;33m]\u001b[0m\u001b[1;33m[\u001b[0m\u001b[1;34m\"videos\"\u001b[0m\u001b[1;33m]\u001b[0m\u001b[1;33m:\u001b[0m\u001b[1;33m\u001b[0m\u001b[1;33m\u001b[0m\u001b[0m\n\u001b[0;32m    157\u001b[0m                     recording_day[\"recordings\"][recording][\"videos\"][video][\n",
      "\u001b[1;32m~\\let_it_be_3D\\core\\triangulation_calibration_module.py\u001b[0m in \u001b[0;36mrun_synchronization\u001b[1;34m(self, synchronize_only, test_mode)\u001b[0m\n\u001b[0;32m    557\u001b[0m                     \u001b[0moutput_directory\u001b[0m\u001b[1;33m=\u001b[0m\u001b[0mself\u001b[0m\u001b[1;33m.\u001b[0m\u001b[0moutput_directory\u001b[0m\u001b[1;33m,\u001b[0m\u001b[1;33m\u001b[0m\u001b[1;33m\u001b[0m\u001b[0m\n\u001b[0;32m    558\u001b[0m                     \u001b[0msynchronize_only\u001b[0m\u001b[1;33m=\u001b[0m\u001b[0msynchronize_only\u001b[0m\u001b[1;33m,\u001b[0m\u001b[1;33m\u001b[0m\u001b[1;33m\u001b[0m\u001b[0m\n\u001b[1;32m--> 559\u001b[1;33m                     \u001b[0mtest_mode\u001b[0m\u001b[1;33m=\u001b[0m\u001b[0mtest_mode\u001b[0m\u001b[1;33m,\u001b[0m\u001b[1;33m\u001b[0m\u001b[1;33m\u001b[0m\u001b[0m\n\u001b[0m\u001b[0;32m    560\u001b[0m                 )\n\u001b[0;32m    561\u001b[0m             \u001b[1;32melse\u001b[0m\u001b[1;33m:\u001b[0m\u001b[1;33m\u001b[0m\u001b[1;33m\u001b[0m\u001b[0m\n",
      "\u001b[1;32m~\\let_it_be_3D\\core\\video_interface.py\u001b[0m in \u001b[0;36mrun_synchronizer\u001b[1;34m(self, synchronizer, use_gpu, output_directory, synchronize_only, test_mode)\u001b[0m\n\u001b[0;32m     40\u001b[0m             \u001b[0mself\u001b[0m\u001b[1;33m.\u001b[0m\u001b[0msynchronized_video_filepath\u001b[0m\u001b[1;33m,\u001b[0m\u001b[1;33m\u001b[0m\u001b[1;33m\u001b[0m\u001b[0m\n\u001b[0;32m     41\u001b[0m         \u001b[1;33m)\u001b[0m \u001b[1;33m=\u001b[0m \u001b[0mself\u001b[0m\u001b[1;33m.\u001b[0m\u001b[0msynchronizer_object\u001b[0m\u001b[1;33m.\u001b[0m\u001b[0mrun_synchronization\u001b[0m\u001b[1;33m(\u001b[0m\u001b[1;33m\u001b[0m\u001b[1;33m\u001b[0m\u001b[0m\n\u001b[1;32m---> 42\u001b[1;33m             \u001b[0msynchronize_only\u001b[0m\u001b[1;33m=\u001b[0m\u001b[0msynchronize_only\u001b[0m\u001b[1;33m,\u001b[0m \u001b[0mtest_mode\u001b[0m\u001b[1;33m=\u001b[0m\u001b[0mtest_mode\u001b[0m\u001b[1;33m\u001b[0m\u001b[1;33m\u001b[0m\u001b[0m\n\u001b[0m\u001b[0;32m     43\u001b[0m         )\n\u001b[0;32m     44\u001b[0m \u001b[1;33m\u001b[0m\u001b[0m\n",
      "\u001b[1;32m~\\let_it_be_3D\\core\\video_synchronization.py\u001b[0m in \u001b[0;36mrun_synchronization\u001b[1;34m(self, synchronize_only, test_mode)\u001b[0m\n\u001b[0;32m    153\u001b[0m                 \u001b[1;32mreturn\u001b[0m \u001b[1;32mNone\u001b[0m\u001b[1;33m,\u001b[0m \u001b[1;32mNone\u001b[0m\u001b[1;33m\u001b[0m\u001b[1;33m\u001b[0m\u001b[0m\n\u001b[0;32m    154\u001b[0m             \u001b[1;32melif\u001b[0m \u001b[0mi\u001b[0m \u001b[1;33m<\u001b[0m \u001b[1;36m3\u001b[0m\u001b[1;33m:\u001b[0m\u001b[1;33m\u001b[0m\u001b[1;33m\u001b[0m\u001b[0m\n\u001b[1;32m--> 155\u001b[1;33m                 \u001b[0mled_center_coordinates\u001b[0m \u001b[1;33m=\u001b[0m \u001b[0mself\u001b[0m\u001b[1;33m.\u001b[0m\u001b[0m_get_LED_center_coordinates\u001b[0m\u001b[1;33m(\u001b[0m\u001b[1;33m)\u001b[0m\u001b[1;33m\u001b[0m\u001b[1;33m\u001b[0m\u001b[0m\n\u001b[0m\u001b[0;32m    156\u001b[0m             \u001b[1;32melse\u001b[0m\u001b[1;33m:\u001b[0m\u001b[1;33m\u001b[0m\u001b[1;33m\u001b[0m\u001b[0m\n\u001b[0;32m    157\u001b[0m                 print(\n",
      "\u001b[1;32m~\\let_it_be_3D\\core\\video_synchronization.py\u001b[0m in \u001b[0;36m_get_LED_center_coordinates\u001b[1;34m(self)\u001b[0m\n\u001b[0;32m    261\u001b[0m             \u001b[1;32mfor\u001b[0m \u001b[0midx\u001b[0m \u001b[1;32min\u001b[0m \u001b[0msample_frame_idxs\u001b[0m\u001b[1;33m:\u001b[0m\u001b[1;33m\u001b[0m\u001b[1;33m\u001b[0m\u001b[0m\n\u001b[0;32m    262\u001b[0m                 selected_frames.append(\n\u001b[1;32m--> 263\u001b[1;33m                     \u001b[0miio\u001b[0m\u001b[1;33m.\u001b[0m\u001b[0mv3\u001b[0m\u001b[1;33m.\u001b[0m\u001b[0mimread\u001b[0m\u001b[1;33m(\u001b[0m\u001b[0mself\u001b[0m\u001b[1;33m.\u001b[0m\u001b[0mvideo_metadata\u001b[0m\u001b[1;33m.\u001b[0m\u001b[0mfilepath\u001b[0m\u001b[1;33m,\u001b[0m \u001b[0mindex\u001b[0m\u001b[1;33m=\u001b[0m\u001b[0midx\u001b[0m\u001b[1;33m)\u001b[0m\u001b[1;33m\u001b[0m\u001b[1;33m\u001b[0m\u001b[0m\n\u001b[0m\u001b[0;32m    264\u001b[0m                 )\n\u001b[0;32m    265\u001b[0m             \u001b[0mvideo_array\u001b[0m \u001b[1;33m=\u001b[0m \u001b[0mnp\u001b[0m\u001b[1;33m.\u001b[0m\u001b[0masarray\u001b[0m\u001b[1;33m(\u001b[0m\u001b[0mselected_frames\u001b[0m\u001b[1;33m)\u001b[0m\u001b[1;33m\u001b[0m\u001b[1;33m\u001b[0m\u001b[0m\n",
      "\u001b[1;32m~\\.conda\\envs\\pipeline_b06\\lib\\site-packages\\imageio\\v3.py\u001b[0m in \u001b[0;36mimread\u001b[1;34m(uri, index, plugin, extension, format_hint, **kwargs)\u001b[0m\n\u001b[0;32m     52\u001b[0m \u001b[1;33m\u001b[0m\u001b[0m\n\u001b[0;32m     53\u001b[0m     \u001b[1;32mwith\u001b[0m \u001b[0mimopen\u001b[0m\u001b[1;33m(\u001b[0m\u001b[0muri\u001b[0m\u001b[1;33m,\u001b[0m \u001b[1;34m\"r\"\u001b[0m\u001b[1;33m,\u001b[0m \u001b[1;33m**\u001b[0m\u001b[0mplugin_kwargs\u001b[0m\u001b[1;33m)\u001b[0m \u001b[1;32mas\u001b[0m \u001b[0mimg_file\u001b[0m\u001b[1;33m:\u001b[0m\u001b[1;33m\u001b[0m\u001b[1;33m\u001b[0m\u001b[0m\n\u001b[1;32m---> 54\u001b[1;33m         \u001b[1;32mreturn\u001b[0m \u001b[0mnp\u001b[0m\u001b[1;33m.\u001b[0m\u001b[0masarray\u001b[0m\u001b[1;33m(\u001b[0m\u001b[0mimg_file\u001b[0m\u001b[1;33m.\u001b[0m\u001b[0mread\u001b[0m\u001b[1;33m(\u001b[0m\u001b[1;33m**\u001b[0m\u001b[0mcall_kwargs\u001b[0m\u001b[1;33m)\u001b[0m\u001b[1;33m)\u001b[0m\u001b[1;33m\u001b[0m\u001b[1;33m\u001b[0m\u001b[0m\n\u001b[0m\u001b[0;32m     55\u001b[0m \u001b[1;33m\u001b[0m\u001b[0m\n\u001b[0;32m     56\u001b[0m \u001b[1;33m\u001b[0m\u001b[0m\n",
      "\u001b[1;32m~\\.conda\\envs\\pipeline_b06\\lib\\site-packages\\imageio\\core\\legacy_plugin_wrapper.py\u001b[0m in \u001b[0;36mread\u001b[1;34m(self, index, **kwargs)\u001b[0m\n\u001b[0;32m    145\u001b[0m             \u001b[1;32mreturn\u001b[0m \u001b[0mimg\u001b[0m\u001b[1;33m\u001b[0m\u001b[1;33m\u001b[0m\u001b[0m\n\u001b[0;32m    146\u001b[0m \u001b[1;33m\u001b[0m\u001b[0m\n\u001b[1;32m--> 147\u001b[1;33m         \u001b[0mreader\u001b[0m \u001b[1;33m=\u001b[0m \u001b[0mself\u001b[0m\u001b[1;33m.\u001b[0m\u001b[0mlegacy_get_reader\u001b[0m\u001b[1;33m(\u001b[0m\u001b[1;33m**\u001b[0m\u001b[0mkwargs\u001b[0m\u001b[1;33m)\u001b[0m\u001b[1;33m\u001b[0m\u001b[1;33m\u001b[0m\u001b[0m\n\u001b[0m\u001b[0;32m    148\u001b[0m         \u001b[1;32mreturn\u001b[0m \u001b[0mreader\u001b[0m\u001b[1;33m.\u001b[0m\u001b[0mget_data\u001b[0m\u001b[1;33m(\u001b[0m\u001b[0mindex\u001b[0m\u001b[1;33m)\u001b[0m\u001b[1;33m\u001b[0m\u001b[1;33m\u001b[0m\u001b[0m\n\u001b[0;32m    149\u001b[0m \u001b[1;33m\u001b[0m\u001b[0m\n",
      "\u001b[1;32m~\\.conda\\envs\\pipeline_b06\\lib\\site-packages\\imageio\\core\\legacy_plugin_wrapper.py\u001b[0m in \u001b[0;36mlegacy_get_reader\u001b[1;34m(self, **kwargs)\u001b[0m\n\u001b[0;32m    114\u001b[0m \u001b[1;33m\u001b[0m\u001b[0m\n\u001b[0;32m    115\u001b[0m         \u001b[0mself\u001b[0m\u001b[1;33m.\u001b[0m\u001b[0m_request\u001b[0m\u001b[1;33m.\u001b[0m\u001b[0mget_file\u001b[0m\u001b[1;33m(\u001b[0m\u001b[1;33m)\u001b[0m\u001b[1;33m.\u001b[0m\u001b[0mseek\u001b[0m\u001b[1;33m(\u001b[0m\u001b[1;36m0\u001b[0m\u001b[1;33m)\u001b[0m\u001b[1;33m\u001b[0m\u001b[1;33m\u001b[0m\u001b[0m\n\u001b[1;32m--> 116\u001b[1;33m         \u001b[1;32mreturn\u001b[0m \u001b[0mself\u001b[0m\u001b[1;33m.\u001b[0m\u001b[0m_format\u001b[0m\u001b[1;33m.\u001b[0m\u001b[0mget_reader\u001b[0m\u001b[1;33m(\u001b[0m\u001b[0mself\u001b[0m\u001b[1;33m.\u001b[0m\u001b[0m_request\u001b[0m\u001b[1;33m)\u001b[0m\u001b[1;33m\u001b[0m\u001b[1;33m\u001b[0m\u001b[0m\n\u001b[0m\u001b[0;32m    117\u001b[0m \u001b[1;33m\u001b[0m\u001b[0m\n\u001b[0;32m    118\u001b[0m     \u001b[1;32mdef\u001b[0m \u001b[0mread\u001b[0m\u001b[1;33m(\u001b[0m\u001b[0mself\u001b[0m\u001b[1;33m,\u001b[0m \u001b[1;33m*\u001b[0m\u001b[1;33m,\u001b[0m \u001b[0mindex\u001b[0m\u001b[1;33m=\u001b[0m\u001b[1;32mNone\u001b[0m\u001b[1;33m,\u001b[0m \u001b[1;33m**\u001b[0m\u001b[0mkwargs\u001b[0m\u001b[1;33m)\u001b[0m\u001b[1;33m:\u001b[0m\u001b[1;33m\u001b[0m\u001b[1;33m\u001b[0m\u001b[0m\n",
      "\u001b[1;32m~\\.conda\\envs\\pipeline_b06\\lib\\site-packages\\imageio\\core\\format.py\u001b[0m in \u001b[0;36mget_reader\u001b[1;34m(self, request)\u001b[0m\n\u001b[0;32m    219\u001b[0m                 \u001b[1;34mf\"Format {self.name} cannot read in {request.mode.image_mode} mode\"\u001b[0m\u001b[1;33m\u001b[0m\u001b[1;33m\u001b[0m\u001b[0m\n\u001b[0;32m    220\u001b[0m             )\n\u001b[1;32m--> 221\u001b[1;33m         \u001b[1;32mreturn\u001b[0m \u001b[0mself\u001b[0m\u001b[1;33m.\u001b[0m\u001b[0mReader\u001b[0m\u001b[1;33m(\u001b[0m\u001b[0mself\u001b[0m\u001b[1;33m,\u001b[0m \u001b[0mrequest\u001b[0m\u001b[1;33m)\u001b[0m\u001b[1;33m\u001b[0m\u001b[1;33m\u001b[0m\u001b[0m\n\u001b[0m\u001b[0;32m    222\u001b[0m \u001b[1;33m\u001b[0m\u001b[0m\n\u001b[0;32m    223\u001b[0m     \u001b[1;32mdef\u001b[0m \u001b[0mget_writer\u001b[0m\u001b[1;33m(\u001b[0m\u001b[0mself\u001b[0m\u001b[1;33m,\u001b[0m \u001b[0mrequest\u001b[0m\u001b[1;33m)\u001b[0m\u001b[1;33m:\u001b[0m\u001b[1;33m\u001b[0m\u001b[1;33m\u001b[0m\u001b[0m\n",
      "\u001b[1;32m~\\.conda\\envs\\pipeline_b06\\lib\\site-packages\\imageio\\core\\format.py\u001b[0m in \u001b[0;36m__init__\u001b[1;34m(self, format, request)\u001b[0m\n\u001b[0;32m    310\u001b[0m             \u001b[0mself\u001b[0m\u001b[1;33m.\u001b[0m\u001b[0m_request\u001b[0m \u001b[1;33m=\u001b[0m \u001b[0mrequest\u001b[0m\u001b[1;33m\u001b[0m\u001b[1;33m\u001b[0m\u001b[0m\n\u001b[0;32m    311\u001b[0m             \u001b[1;31m# Open the reader/writer\u001b[0m\u001b[1;33m\u001b[0m\u001b[1;33m\u001b[0m\u001b[1;33m\u001b[0m\u001b[0m\n\u001b[1;32m--> 312\u001b[1;33m             \u001b[0mself\u001b[0m\u001b[1;33m.\u001b[0m\u001b[0m_open\u001b[0m\u001b[1;33m(\u001b[0m\u001b[1;33m**\u001b[0m\u001b[0mself\u001b[0m\u001b[1;33m.\u001b[0m\u001b[0mrequest\u001b[0m\u001b[1;33m.\u001b[0m\u001b[0mkwargs\u001b[0m\u001b[1;33m.\u001b[0m\u001b[0mcopy\u001b[0m\u001b[1;33m(\u001b[0m\u001b[1;33m)\u001b[0m\u001b[1;33m)\u001b[0m\u001b[1;33m\u001b[0m\u001b[1;33m\u001b[0m\u001b[0m\n\u001b[0m\u001b[0;32m    313\u001b[0m \u001b[1;33m\u001b[0m\u001b[0m\n\u001b[0;32m    314\u001b[0m         \u001b[1;33m@\u001b[0m\u001b[0mproperty\u001b[0m\u001b[1;33m\u001b[0m\u001b[1;33m\u001b[0m\u001b[0m\n",
      "\u001b[1;32m~\\.conda\\envs\\pipeline_b06\\lib\\site-packages\\imageio\\plugins\\ffmpeg.py\u001b[0m in \u001b[0;36m_open\u001b[1;34m(self, loop, size, dtype, pixelformat, print_info, ffmpeg_params, input_params, output_params, fps)\u001b[0m\n\u001b[0;32m    335\u001b[0m             \u001b[1;31m# Start ffmpeg subprocess and get meta information\u001b[0m\u001b[1;33m\u001b[0m\u001b[1;33m\u001b[0m\u001b[1;33m\u001b[0m\u001b[0m\n\u001b[0;32m    336\u001b[0m             \u001b[1;32mtry\u001b[0m\u001b[1;33m:\u001b[0m\u001b[1;33m\u001b[0m\u001b[1;33m\u001b[0m\u001b[0m\n\u001b[1;32m--> 337\u001b[1;33m                 \u001b[0mself\u001b[0m\u001b[1;33m.\u001b[0m\u001b[0m_initialize\u001b[0m\u001b[1;33m(\u001b[0m\u001b[1;33m)\u001b[0m\u001b[1;33m\u001b[0m\u001b[1;33m\u001b[0m\u001b[0m\n\u001b[0m\u001b[0;32m    338\u001b[0m             \u001b[1;32mexcept\u001b[0m \u001b[0mIndexError\u001b[0m\u001b[1;33m:\u001b[0m\u001b[1;33m\u001b[0m\u001b[1;33m\u001b[0m\u001b[0m\n\u001b[0;32m    339\u001b[0m                 \u001b[1;31m# Specify input framerate again, this time different.\u001b[0m\u001b[1;33m\u001b[0m\u001b[1;33m\u001b[0m\u001b[1;33m\u001b[0m\u001b[0m\n",
      "\u001b[1;32m~\\.conda\\envs\\pipeline_b06\\lib\\site-packages\\imageio\\plugins\\ffmpeg.py\u001b[0m in \u001b[0;36m_initialize\u001b[1;34m(self, index)\u001b[0m\n\u001b[0;32m    487\u001b[0m                     \u001b[0mself\u001b[0m\u001b[1;33m.\u001b[0m\u001b[0m_meta\u001b[0m\u001b[1;33m.\u001b[0m\u001b[0mupdate\u001b[0m\u001b[1;33m(\u001b[0m\u001b[0mmeta\u001b[0m\u001b[1;33m)\u001b[0m\u001b[1;33m\u001b[0m\u001b[1;33m\u001b[0m\u001b[0m\n\u001b[0;32m    488\u001b[0m             \u001b[1;32melif\u001b[0m \u001b[0mindex\u001b[0m \u001b[1;33m==\u001b[0m \u001b[1;36m0\u001b[0m\u001b[1;33m:\u001b[0m\u001b[1;33m\u001b[0m\u001b[1;33m\u001b[0m\u001b[0m\n\u001b[1;32m--> 489\u001b[1;33m                 \u001b[0mself\u001b[0m\u001b[1;33m.\u001b[0m\u001b[0m_meta\u001b[0m\u001b[1;33m.\u001b[0m\u001b[0mupdate\u001b[0m\u001b[1;33m(\u001b[0m\u001b[0mself\u001b[0m\u001b[1;33m.\u001b[0m\u001b[0m_read_gen\u001b[0m\u001b[1;33m.\u001b[0m\u001b[0m__next__\u001b[0m\u001b[1;33m(\u001b[0m\u001b[1;33m)\u001b[0m\u001b[1;33m)\u001b[0m\u001b[1;33m\u001b[0m\u001b[1;33m\u001b[0m\u001b[0m\n\u001b[0m\u001b[0;32m    490\u001b[0m             \u001b[1;32melse\u001b[0m\u001b[1;33m:\u001b[0m\u001b[1;33m\u001b[0m\u001b[1;33m\u001b[0m\u001b[0m\n\u001b[0;32m    491\u001b[0m                 \u001b[0mself\u001b[0m\u001b[1;33m.\u001b[0m\u001b[0m_read_gen\u001b[0m\u001b[1;33m.\u001b[0m\u001b[0m__next__\u001b[0m\u001b[1;33m(\u001b[0m\u001b[1;33m)\u001b[0m  \u001b[1;31m# we already have meta data\u001b[0m\u001b[1;33m\u001b[0m\u001b[1;33m\u001b[0m\u001b[0m\n",
      "\u001b[1;32m~\\.conda\\envs\\pipeline_b06\\lib\\site-packages\\imageio_ffmpeg\\_io.py\u001b[0m in \u001b[0;36mread_frames\u001b[1;34m(path, pix_fmt, bpp, input_params, output_params, bits_per_pixel)\u001b[0m\n\u001b[0;32m    283\u001b[0m         \u001b[0metime\u001b[0m \u001b[1;33m=\u001b[0m \u001b[0mtime\u001b[0m\u001b[1;33m.\u001b[0m\u001b[0mtime\u001b[0m\u001b[1;33m(\u001b[0m\u001b[1;33m)\u001b[0m \u001b[1;33m+\u001b[0m \u001b[1;36m10.0\u001b[0m\u001b[1;33m\u001b[0m\u001b[1;33m\u001b[0m\u001b[0m\n\u001b[0;32m    284\u001b[0m         \u001b[1;32mwhile\u001b[0m \u001b[0mlog_catcher\u001b[0m\u001b[1;33m.\u001b[0m\u001b[0mis_alive\u001b[0m\u001b[1;33m(\u001b[0m\u001b[1;33m)\u001b[0m \u001b[1;32mand\u001b[0m \u001b[1;32mnot\u001b[0m \u001b[0mlog_catcher\u001b[0m\u001b[1;33m.\u001b[0m\u001b[0mheader\u001b[0m \u001b[1;32mand\u001b[0m \u001b[0mtime\u001b[0m\u001b[1;33m.\u001b[0m\u001b[0mtime\u001b[0m\u001b[1;33m(\u001b[0m\u001b[1;33m)\u001b[0m \u001b[1;33m<\u001b[0m \u001b[0metime\u001b[0m\u001b[1;33m:\u001b[0m\u001b[1;33m\u001b[0m\u001b[1;33m\u001b[0m\u001b[0m\n\u001b[1;32m--> 285\u001b[1;33m             \u001b[0mtime\u001b[0m\u001b[1;33m.\u001b[0m\u001b[0msleep\u001b[0m\u001b[1;33m(\u001b[0m\u001b[1;36m0.01\u001b[0m\u001b[1;33m)\u001b[0m\u001b[1;33m\u001b[0m\u001b[1;33m\u001b[0m\u001b[0m\n\u001b[0m\u001b[0;32m    286\u001b[0m \u001b[1;33m\u001b[0m\u001b[0m\n\u001b[0;32m    287\u001b[0m         \u001b[1;31m# Check whether we have the information\u001b[0m\u001b[1;33m\u001b[0m\u001b[1;33m\u001b[0m\u001b[1;33m\u001b[0m\u001b[0m\n",
      "\u001b[1;31mKeyboardInterrupt\u001b[0m: "
     ]
    }
   ],
   "source": [
    "d.synchronize_recordings(verbose = True, test_mode = False)  # test_mode: bool, doesnt overwrite synchronized and analysed videos\n",
    "# exclude recordingvideos based on synchronization"
   ]
  },
  {
   "cell_type": "code",
   "execution_count": null,
   "id": "bae2a1bc",
   "metadata": {},
   "outputs": [],
   "source": [
    "d.load_meta_from_yaml(filepath=\"test_data/My_project.yaml\")"
   ]
  },
  {
   "cell_type": "code",
   "execution_count": null,
   "id": "bdca04fd-9e0c-4c6b-a4ee-6f2236be8b17",
   "metadata": {
    "tags": []
   },
   "outputs": [],
   "source": [
    "d.create_calibrations()\n",
    "# update fps, video_filepath, target_fps"
   ]
  },
  {
   "cell_type": "code",
   "execution_count": null,
   "id": "76663c1f-a516-4f43-9b33-5ad098a67fdd",
   "metadata": {
    "tags": []
   },
   "outputs": [],
   "source": [
    "d.synchronize_calibrations(test_mode = True)  \n",
    "\n",
    "# test_mode: bool, doesnt overwrite synchronized videos\n",
    "# to speed up testing, remove some cams from valid_cam_IDs in project_config.yaml\n",
    "\n",
    "# exclude calibrationvideos based on synchronization, change markerdetection_filepaths etc."
   ]
  },
  {
   "cell_type": "code",
   "execution_count": null,
   "id": "ece5a619-2d48-4675-a397-341ab9c3715e",
   "metadata": {
    "tags": []
   },
   "outputs": [],
   "source": [
    "d.calibrate()\n",
    "# exclude calibrations based on calibration log and repeat calibration (not yet implemented) "
   ]
  },
  {
   "cell_type": "code",
   "execution_count": null,
   "id": "c5a557dd-fc29-4c05-bca1-17bace9e21b6",
   "metadata": {
    "tags": []
   },
   "outputs": [],
   "source": [
    "d.triangulate_recordings()"
   ]
  },
  {
   "cell_type": "code",
   "execution_count": null,
   "id": "f98577ef-aeac-494b-b123-4efe7d105838",
   "metadata": {},
   "outputs": [],
   "source": [
    "d.meta"
   ]
  },
  {
   "cell_type": "code",
   "execution_count": null,
   "id": "f2ab7809-b48d-4f6d-9b1b-a8c9f7fd4714",
   "metadata": {
    "tags": []
   },
   "outputs": [],
   "source": [
    "d.export_meta_to_yaml(filepath=\"test_data/My_project.yaml\")"
   ]
  },
  {
   "cell_type": "code",
   "execution_count": null,
   "id": "e589b036-0788-4d00-b62f-c3fbb3d3ffb9",
   "metadata": {
    "tags": []
   },
   "outputs": [],
   "source": [
    "d.load_meta_from_yaml(filepath=\"test_data/My_project.yaml\")"
   ]
  },
  {
   "cell_type": "code",
   "execution_count": null,
   "id": "6ebaaeb2-9b93-4084-9eca-9952e8cbdd20",
   "metadata": {},
   "outputs": [],
   "source": []
  },
  {
   "cell_type": "code",
   "execution_count": null,
   "id": "e63b59f6-9fa0-4a93-8f58-6fb4f0bc1f3f",
   "metadata": {},
   "outputs": [],
   "source": []
  },
  {
   "cell_type": "code",
   "execution_count": 5,
   "id": "4e3c2b0e-c8c4-46cd-bd2c-78323afc53f4",
   "metadata": {},
   "outputs": [],
   "source": [
    "from pathlib import Path"
   ]
  },
  {
   "cell_type": "code",
   "execution_count": 6,
   "id": "abd7d7a7-0777-461a-a3a9-576123ed19fe",
   "metadata": {},
   "outputs": [],
   "source": [
    "calibration_object = Calibration(calibration_directory=\"/Users/kobel/Downloads/221220/\", \n",
    "                                 output_directory=\"/Users/kobel/Downloads/221220/\", \n",
    "                                 recording_config_filepath=\"/Users/kobel/Downloads/221220/recording_config_201222.yaml\", \n",
    "                                 project_config_filepath = \"test_data/project_config.yaml\")"
   ]
  },
  {
   "cell_type": "code",
   "execution_count": null,
   "id": "dc3a17c7-3698-49e0-8970-2d27e98c92bd",
   "metadata": {
    "tags": []
   },
   "outputs": [
    {
     "name": "stderr",
     "output_type": "stream",
     "text": [
      "100%|█████████████████████████████████████████| 100/100 [01:02<00:00,  1.59it/s]\n",
      "100%|█████████████████████████████████████████| 100/100 [00:51<00:00,  1.93it/s]\n"
     ]
    }
   ],
   "source": [
    "calibration_object.run_synchronization()"
   ]
  },
  {
   "cell_type": "code",
   "execution_count": 4,
   "id": "228fa7ea-6470-4b26-8c03-0c7de4c3077e",
   "metadata": {},
   "outputs": [
    {
     "name": "stderr",
     "output_type": "stream",
     "text": [
      "100%|█████████████████████████| 17448/17448 [00:14<00:00, 1177.03it/s]\n",
      "100%|█████████████████████████| 17448/17448 [00:11<00:00, 1544.48it/s]\n",
      "100%|█████████████████████████| 17448/17448 [00:11<00:00, 1494.34it/s]\n",
      "100%|██████████████████████████| 17448/17448 [00:27<00:00, 627.32it/s]\n",
      "100%|██████████████████████████| 17448/17448 [00:25<00:00, 671.44it/s]\n",
      "100%|██████████████████████████| 17448/17448 [00:35<00:00, 486.10it/s]\n",
      "OMP: Info #276: omp_set_nested routine deprecated, please use omp_set_max_active_levels instead.\n"
     ]
    }
   ],
   "source": [
    "calibration_object.run_calibration(verbose=True)"
   ]
  },
  {
   "cell_type": "code",
   "execution_count": null,
   "id": "71d577de-5d2d-4f79-a294-0808e9f33b7c",
   "metadata": {},
   "outputs": [],
   "source": [
    "19.12. error 0.95"
   ]
  },
  {
   "cell_type": "code",
   "execution_count": 1,
   "id": "c24fdd4a",
   "metadata": {},
   "outputs": [],
   "source": [
    "from core.triangulation_calibration_module import (\n",
    "    Calibration,\n",
    "    Triangulation_Positions,\n",
    "    Triangulation_Recordings,\n",
    ")"
   ]
  },
  {
   "cell_type": "code",
   "execution_count": null,
   "id": "b13cae61",
   "metadata": {
    "scrolled": true,
    "tags": []
   },
   "outputs": [],
   "source": [
    "a = Calibration(\n",
    "    calibration_directory=\"test_data/Server_structure/Calibrations/220826/\",\n",
    "    project_config_filepath=\"test_data/project_config.yaml\",\n",
    "    recording_config_filepath=\"test_data/Server_structure/Calibrations/220826/recording_config.yaml\",\n",
    "    output_directory=\"test_data/Server_structure/Calibrations/220826/\",\n",
    ")"
   ]
  },
  {
   "cell_type": "code",
   "execution_count": null,
   "id": "628e3bb8-ce39-4733-83d8-89030428ee6b",
   "metadata": {
    "tags": []
   },
   "outputs": [],
   "source": [
    "a.run_synchronization()"
   ]
  },
  {
   "cell_type": "code",
   "execution_count": null,
   "id": "519526d5",
   "metadata": {
    "scrolled": true,
    "tags": []
   },
   "outputs": [],
   "source": [
    "a.run_calibration(verbose=True)"
   ]
  },
  {
   "cell_type": "code",
   "execution_count": null,
   "id": "c67ac275",
   "metadata": {},
   "outputs": [],
   "source": [
    "b = Triangulation_Recordings(\n",
    "    recording_directory=\"test_data/Server_structure/VGlut2-flp/September2022/196_F7-27/220826_OTT/\",\n",
    "    calibration_directory=\"test_data/Server_structure/Calibrations/220826/\",\n",
    "    recording_config_filepath=\"test_data/Server_structure/Calibrations/220826/recording_config.yaml\",\n",
    "    project_config_filepath=\"test_data/project_config.yaml\",\n",
    "    output_directory=\"test_data/Server_structure/VGlut2-flp/September2022/196_F7-27/220826_OTT/\",\n",
    ")"
   ]
  },
  {
   "cell_type": "code",
   "execution_count": null,
   "id": "f7e34efe-dc61-4ed2-bb6d-9e6acdfe1d59",
   "metadata": {},
   "outputs": [],
   "source": [
    "b.run_synchronization()"
   ]
  },
  {
   "cell_type": "code",
   "execution_count": null,
   "id": "fb2aabbb",
   "metadata": {
    "scrolled": true
   },
   "outputs": [],
   "source": [
    "b.run_triangulation(\n",
    "    calibration_toml_filepath=\"test_data/Server_structure/Calibrations/220826/calibration_220826.toml\"\n",
    ")"
   ]
  },
  {
   "cell_type": "code",
   "execution_count": null,
   "id": "a0b1927d-a532-4206-9c57-daeb0553a5a5",
   "metadata": {},
   "outputs": [],
   "source": [
    "c = Triangulation_Positions(\n",
    "    positions_directory=\"test_data/Server_structure/Calibrations/220826/\",\n",
    "    calibration_directory=\"test_data/Server_structure/Calibrations/220826/\",\n",
    "    recording_config_filepath=\"test_data/Server_structure/Calibrations/220826/recording_config.yaml\",\n",
    "    project_config_filepath=\"test_data/project_config.yaml\",\n",
    "    output_directory=\"test_data/Server_structure/Calibrations/220826/\",\n",
    ")"
   ]
  },
  {
   "cell_type": "code",
   "execution_count": null,
   "id": "fb8f9bb3-8578-4703-8562-6e12f0c26d2b",
   "metadata": {
    "tags": []
   },
   "outputs": [],
   "source": [
    "c.get_marker_predictions()"
   ]
  },
  {
   "cell_type": "code",
   "execution_count": null,
   "id": "e96eaf92-545f-40a1-897d-76b5cd38b978",
   "metadata": {},
   "outputs": [],
   "source": [
    "c.run_triangulation(\n",
    "    calibration_toml_filepath=\"test_data/Server_structure/Calibrations/220826/calibration_220826.toml\"\n",
    ")"
   ]
  },
  {
   "cell_type": "code",
   "execution_count": null,
   "id": "5ea35e8d-2332-4cf2-adce-e16a1b98594f",
   "metadata": {},
   "outputs": [],
   "source": []
  },
  {
   "cell_type": "code",
   "execution_count": null,
   "id": "a03a4ea9-c141-4656-be59-c0cf9230b626",
   "metadata": {},
   "outputs": [],
   "source": []
  },
  {
   "cell_type": "code",
   "execution_count": null,
   "id": "b475c3e6-2385-489f-8e02-60f6d1f1cd10",
   "metadata": {},
   "outputs": [],
   "source": []
  },
  {
   "cell_type": "code",
   "execution_count": null,
   "id": "056a5855-9ce4-45ce-9954-4092ee8302a8",
   "metadata": {},
   "outputs": [],
   "source": [
    "# special dependencies"
   ]
  },
  {
   "cell_type": "code",
   "execution_count": null,
   "id": "fc040d6b",
   "metadata": {},
   "outputs": [],
   "source": [
    "\"\"\"\n",
    "pip install aniposelib\n",
    "pip install ffmpeg\n",
    "pip install ffmpeg-python\n",
    "pip install imageio-ffmpeg\n",
    "jupyter lab\n",
    "Tkinter\n",
    "\"\"\""
   ]
  }
 ],
 "metadata": {
  "kernelspec": {
   "display_name": "Python 3 (ipykernel)",
   "language": "python",
   "name": "python3"
  },
  "language_info": {
   "codemirror_mode": {
    "name": "ipython",
    "version": 3
   },
   "file_extension": ".py",
   "mimetype": "text/x-python",
   "name": "python",
   "nbconvert_exporter": "python",
   "pygments_lexer": "ipython3",
   "version": "3.7.15"
  }
 },
 "nbformat": 4,
 "nbformat_minor": 5
}<|MERGE_RESOLUTION|>--- conflicted
+++ resolved
@@ -24,29 +24,12 @@
   },
   {
    "cell_type": "code",
-<<<<<<< HEAD
-   "execution_count": 3,
-   "id": "5d56a5c6-066e-443b-a194-ad453f040f17",
-   "metadata": {
-    "tags": []
-   },
-   "outputs": [],
-   "source": [
-    "d = meta_interface(project_config_filepath=\"test_data/project_config.yaml\")\n",
-    "# manually add recording_configs\n",
-    "d.add_recording_config(\n",
-    "    \"/Users/kobel/Downloads/221219/recording_config_191222.yaml\"\n",
-    ")\n",
-    "d.initialize_meta_config()\n",
-    "# switch recordings to other Recording_days -> calibration_directroy"
-=======
    "execution_count": 2,
    "id": "f059c912-24ee-4975-9e0b-c23212f6a10a",
    "metadata": {},
    "outputs": [],
    "source": [
     "d = meta_interface(project_config_filepath=\"Z:Konstantin/project_config_server.yaml\", project_name=\"analysis_01\")"
->>>>>>> 31bd7db6
    ]
   },
   {
@@ -91,27 +74,7 @@
   {
    "cell_type": "code",
    "execution_count": null,
-<<<<<<< HEAD
-   "id": "888d9916-866d-4c61-9c27-f2af399c0ba4",
-   "metadata": {},
-   "outputs": [],
-   "source": []
-  },
-  {
-   "cell_type": "code",
-   "execution_count": null,
-   "id": "143ca2f2-48b2-42a7-ba3f-0d6ac4a92781",
-   "metadata": {},
-   "outputs": [],
-   "source": []
-  },
-  {
-   "cell_type": "code",
-   "execution_count": null,
-   "id": "40fdb64c",
-=======
    "id": "2df90ab8-b11b-4cc3-88a4-81966ea5f6c0",
->>>>>>> 31bd7db6
    "metadata": {},
    "outputs": [],
    "source": [
