from abc import ABC, abstractmethod
from typing import List, Tuple, Optional, Union, Dict
import random
import multiprocessing as mp
import time

from tqdm.auto import tqdm as TQDM
from pathlib import Path
import numpy as np
import matplotlib.pyplot as plt
import imageio as iio
import ffmpeg
import pandas as pd

from .video_metadata import VideoMetadata
from .utils import Coordinates
from .marker_detection import DeeplabcutInterface, ManualAnnotation
from .plotting import Alignment_Plot_Individual, LED_Marker_Plot


class TimeseriesTemplate(ABC):
    @property
    @abstractmethod
    def template_attribute_string(self) -> str:
        pass

    def adjust_template_timeseries_to_fps(self, fps: int) -> List[np.ndarray]:
        template_timeseries = getattr(self, self.template_attribute_string)
        fps_adjusted_templates = []
        framerate = fps / 1000
        max_frames = int(template_timeseries.shape[0] * framerate)
        max_offset = 1000 // fps
        for offset_in_ms in range(max_offset):
            image_timestamps = np.linspace(
                0 + offset_in_ms,
                template_timeseries.shape[0] + offset_in_ms,
                max_frames,
                dtype="int",
            )
            while image_timestamps[-1] >= template_timeseries.shape[0]:
                image_timestamps = image_timestamps[:-1]
            adjusted_template = template_timeseries[image_timestamps].copy()
            fps_adjusted_templates.append((adjusted_template, offset_in_ms))
        return fps_adjusted_templates


class MotifTemplate(TimeseriesTemplate):
    @property
    def template_attribute_string(self) -> str:
        return "template_timeseries"

    def __init__(
        self,
        led_on_time_in_ms: int,
        on_off_period_length_in_ms: int,
        motif_duration_in_ms: int,
    ):
        self.led_on_time_in_ms = led_on_time_in_ms
        self.on_off_period_length_in_ms = on_off_period_length_in_ms
        self.motif_duration_in_ms = motif_duration_in_ms
        self.template_timeseries = self._compute_template_timeseries()

    def _compute_template_timeseries(self) -> np.ndarray:
        led_on_off_period = np.zeros((self.on_off_period_length_in_ms), dtype="float")
        led_on_off_period[1 : self.led_on_time_in_ms + 1] = 1
        full_repetitions = self.motif_duration_in_ms // self.on_off_period_length_in_ms
        remaining_ms = self.motif_duration_in_ms % self.on_off_period_length_in_ms
        motif_template = np.concatenate([led_on_off_period] * (full_repetitions + 1))
        adjusted_end_index = (
            self.on_off_period_length_in_ms * full_repetitions + remaining_ms
        )
        return motif_template[:adjusted_end_index]


class MultiMotifTemplate(TimeseriesTemplate):
    @property
    def template_attribute_string(self) -> str:
        return "multi_motif_template"

    def __init__(self) -> None:
        self.motif_templates = []

    def add_motif_template(self, motif_template: MotifTemplate) -> None:
        self.motif_templates.append(motif_template)
        self.multi_motif_template = self._update_session_template()

    def _update_session_template(self) -> np.ndarray:
        individual_motif_template_timeseries = [
            elem.template_timeseries for elem in self.motif_templates
        ]
        return np.concatenate(individual_motif_template_timeseries)


class Synchronizer(ABC):
    @property
    # differnet thresholds for different patterns!
    def alignment_threshold(self) -> int:
        return 100

    @property
    # different thresholds for different patterns!
    def box_size(self) -> int:
        return 15

    @property
    @abstractmethod
    def target_fps(self) -> int:
        pass

    @abstractmethod
    def _adjust_video_to_target_fps_and_run_marker_detection(
        self, target_fps: int, start_idx: int, offset: float
    ) -> Path:
        # call corresponding private method that takes care of two things:
        #   - marker detection
        #   - dropping / adding frames and potentially interpolation
        # the private methods also determine the order, for instance:
        #   - downsampling: drop frames first & then detect on the reduced data
        #   - upsampling: detect markers first and then add missing frames (potentially interpolate markers)
        # eventually returns the filepath where the relevant synchronized output was saved, which can be:
        #   - filepath to the synchronized charucoboard video (.mp4 file)
        #   - filepath to the DLC output of the detected markers (.h5 file)
        pass

    def __init__(
        self, video_metadata: VideoMetadata, use_gpu: bool, output_directory: Path
    ) -> None:
        self.video_metadata = video_metadata
        self.use_gpu = use_gpu
        self.output_directory = output_directory

    def run_synchronization(
        self, synchronize_only: bool, test_mode: bool = False
    ) -> Tuple[Path, bool]:
        self.template_blinking_motif = self._construct_template_motif(
            blinking_patterns_metadata=self.video_metadata.led_pattern
        )

        i = 0
        while True:
            if i == 3:
                """
                self.video_metadata.led_extraction_type = "manual"
                led_center_coordinates = self._get_LED_center_coordinates()
                """
                print(
                    "Could not synchronize the video. \n"
                    "Make sure, that you chose the right synchronization pattern, \n"
                    "that the LED is visible during the pattern\n"
                    "and that you chose a proper alignment threshold!"
                )
                self.video_metadata.exclusion_state = "exclude"
                return None, None
            elif i < 3:
                led_center_coordinates = self._get_LED_center_coordinates()
            else:
                print(
                    "Could not synchronize the video. \n"
                    "Make sure, that you chose the right synchronization pattern, \n"
                    "that the LED is visible during the pattern\n"
                    "and that you chose a proper alignment threshold!"
                )
                self.video_metadata.exclusion_state = "exclude"
                return None, None

            self.led_timeseries = self._extract_led_pixel_intensities(
                led_center_coords=led_center_coordinates
            )

            (
                offset_adjusted_start_idx,
                remaining_offset,
                alignment_error,
            ) = self._find_best_match_of_template(
                template=self.template_blinking_motif, start_time=0, end_time=len(self.led_timeseries)*0.8
            )
            if alignment_error < self.alignment_threshold:
                break
            print("repeating synchronization due to bad alignment!")
            i += 1

        self.led_detection = LED_Marker_Plot(
            image=iio.v3.imread(self.video_metadata.filepath, index=0),
            led_center_coordinates=led_center_coordinates,
            box_size=self.box_size,
            video_metadata=self.video_metadata,
            output_directory=self.output_directory,
        )

        self.led_timeseries_for_cross_video_validation = (
            self._adjust_led_timeseries_for_cross_validation(
                start_idx=offset_adjusted_start_idx, offset=remaining_offset
            )
        )

        (
            marker_detection_filepath,
            synchronized_video_filepath,
        ) = self._adjust_video_to_target_fps_and_run_marker_detection(
            target_fps=self.target_fps,
            start_idx=offset_adjusted_start_idx,
            offset=remaining_offset,
            synchronize_only=synchronize_only,
            test_mode=test_mode,
        )
        self.video_metadata.framenum_synchronized = iio.v2.get_reader(
            synchronized_video_filepath
        ).count_frames()
        self.video_metadata.duration_synchronized = (
            self.video_metadata.framenum_synchronized / self.video_metadata.target_fps
        )
        return marker_detection_filepath, synchronized_video_filepath

    def _construct_template_motif(
        self, blinking_patterns_metadata: Dict
    ) -> Union[MotifTemplate, MultiMotifTemplate]:
        motif_templates = []
        for pattern_idx, parameters in blinking_patterns_metadata.items():
            motif_templates.append(
                MotifTemplate(
                    led_on_time_in_ms=parameters["led_on_time_in_ms"],
                    on_off_period_length_in_ms=parameters["on_off_period_length_in_ms"],
                    motif_duration_in_ms=parameters["motif_duration_in_ms"],
                )
            )
        if len(motif_templates) < 1:
            raise ValueError(
                "Could not construct a blinking pattern template. Please validate your config files!"
            )
        elif len(motif_templates) == 1:
            template_motif = motif_templates[0]
        else:
            template_motif = MultiMotifTemplate()
            for template in motif_templates:
                template_motif.add_motif_template(motif_template=template)
        return template_motif

    def _get_LED_center_coordinates(self) -> Coordinates:
        if self.video_metadata.led_extraction_type == "DLC":
            temp_folder = self.output_directory.joinpath("temp")
            Path.mkdir(temp_folder, exist_ok=True)
            video_filepath_out = temp_folder.joinpath(
                f"{self.video_metadata.recording_date}_{self.video_metadata.cam_id}_LED_detection_samples.mp4"
            )
            config_filepath = self.video_metadata.led_extraction_filepath
            if self.video_metadata.charuco_video:
                dlc_filepath_out = temp_folder.joinpath(
                    f"{self.video_metadata.recording_date}_{self.video_metadata.cam_id}_LED_detection_predictions.h5"
                )
            else:
                dlc_filepath_out = temp_folder.joinpath(
                    f"{self.video_metadata.mouse_id}_{self.video_metadata.recording_date}_{self.video_metadata.paradigm}_{self.video_metadata.cam_id}.h5"
                )

            sample_frame_idxs = random.sample(
                range(iio.v2.get_reader(self.video_metadata.filepath).count_frames()),
                100,
            )

            selected_frames = []
            for idx in sample_frame_idxs:
                selected_frames.append(
                    iio.v3.imread(self.video_metadata.filepath, index=idx)
                )
            video_array = np.asarray(selected_frames)
            iio.v3.imwrite(
                str(video_filepath_out), video_array, fps=1, macro_block_size=1
            )

            dlc_interface = DeeplabcutInterface(
                object_to_analyse=str(video_filepath_out),
                output_directory=temp_folder,
                marker_detection_directory=config_filepath,
            )
            dlc_ending = dlc_interface.analyze_objects(filtering=False)
            dlc_created_h5file = temp_folder.joinpath(
                video_filepath_out.stem + dlc_ending + ".h5"
            )
            dlc_created_picklefile = temp_folder.joinpath(
                video_filepath_out.stem + dlc_ending + "_meta.pickle"
            )
            dlc_created_h5file.rename(dlc_filepath_out)
            df = pd.read_hdf(dlc_filepath_out)
            x_key, y_key, likelihood_key = (
                [key for key in df.keys() if "LED5" in key and "x" in key],
                [key for key in df.keys() if "LED5" in key and "y" in key],
                [key for key in df.keys() if "LED5" in key and "likelihood" in key],
            )
            x = int(df.loc[df[likelihood_key].idxmax(), x_key].values)
            y = int(df.loc[df[likelihood_key].idxmax(), y_key].values)
            video_filepath_out.unlink()
            dlc_filepath_out.unlink()
            dlc_created_picklefile.unlink()
            temp_folder.rmdir()
            return Coordinates(y_or_row=y, x_or_column=x)

        elif self.video_metadata.led_extraction_type == "manual":
            temp_folder = self.output_directory.joinpath("temp")
            Path.mkdir(temp_folder, exist_ok=True)

            config_filepath = self.video_metadata.led_extraction_filepath
            if self.video_metadata.charuco_video:
                manual_filepath_out = temp_folder.joinpath(
                    f"{self.video_metadata.recording_date}_{self.video_metadata.cam_id}_LED_detection_predictions.h5"
                )
            else:
                manual_filepath_out = temp_folder.joinpath(
                    f"{self.video_metadata.mouse_id}_{self.video_metadata.recording_date}_{self.video_metadata.paradigm}_{self.video_metadata.cam_id}.h5"
                )

            manual_interface = ManualAnnotation(
                object_to_analyse=self.video_metadata.filepath,
                output_directory=self.output_directory,
                marker_detection_directory=config_filepath,
            )
            manual_interface.analyze_objects(
                filepath=manual_filepath_out, labels=["LED5"], only_first_frame=True
            )

            df = pd.read_hdf(manual_filepath_out)
            x_key, y_key = (
                [key for key in df.keys() if "LED5" in key and "x" in key],
                [key for key in df.keys() if "LED5" in key and "y" in key],
            )
            x = int(df.loc[0, x_key].values)
            y = int(df.loc[0, y_key].values)

            manual_filepath_out.unlink()
            return Coordinates(y_or_row=y, x_or_column=x)
        else:
            print("Template Matching is not yet implemented!")

    def _extract_led_pixel_intensities(
        self, led_center_coords: Coordinates
    ) -> np.ndarray:
        box_row_indices = self._get_start_end_indices_from_center_coord_and_length(
            center_px=led_center_coords.row, length=self.box_size
        )
        box_col_indices = self._get_start_end_indices_from_center_coord_and_length(
            center_px=led_center_coords.column, length=self.box_size
        )
        mean_pixel_intensities = self._calculate_mean_pixel_intensities(
            box_row_indices=box_row_indices, box_col_indices=box_col_indices
        )
        return np.asarray(mean_pixel_intensities)

    def _get_start_end_indices_from_center_coord_and_length(
        self, center_px: int, length: int
    ) -> Tuple[int, int]:
        start_index = center_px - (length // 2)
        end_index = center_px + (length - (length // 2))
        return start_index, end_index

    def _calculate_mean_pixel_intensities(
        self, box_row_indices: Tuple[int, int], box_col_indices: Tuple[int, int]
    ) -> List[float]:
        mean_pixel_intensities = []
        for frame in iio.v3.imiter(self.video_metadata.filepath):
            box_mean_intensity = frame[
                box_row_indices[0] : box_row_indices[1],
                box_col_indices[0] : box_col_indices[1],
            ].mean()
            mean_pixel_intensities.append(box_mean_intensity)
        return mean_pixel_intensities

    def _find_best_match_of_template(
        self,
        template: Union[MotifTemplate, MultiMotifTemplate],
        start_time: int = 0,
        end_time: int = -1,
    ) -> Tuple[int, float]:
        adjusted_motif_timeseries = template.adjust_template_timeseries_to_fps(
            fps=self.video_metadata.fps
        )
        start_frame_idx = self._get_frame_index_closest_to_time(time=start_time)
        end_frame_idx = self._get_frame_index_closest_to_time(time=end_time)
        (
            best_match_start_frame_idx,
            best_match_offset,
            alignment_error,
        ) = self._get_start_index_and_offset_of_best_match(
            adjusted_templates=adjusted_motif_timeseries,
            start_frame_idx=start_frame_idx,
            end_frame_idx=end_frame_idx,
        )
        offset_adjusted_start_idx, remaining_offset = self._adjust_start_idx_and_offset(
            start_frame_idx=best_match_start_frame_idx,
            offset=best_match_offset,
            fps=self.video_metadata.fps,
        )

        self.synchronization_individual = Alignment_Plot_Individual(
            template=adjusted_motif_timeseries[best_match_offset][0],
            led_timeseries=self.led_timeseries[best_match_start_frame_idx:],
            video_metadata=self.video_metadata,
            output_directory=self.output_directory,
            led_box_size=self.box_size,
        )

        return offset_adjusted_start_idx, remaining_offset, alignment_error

    def _get_frame_index_closest_to_time(self, time: int) -> int:
        time_error_message = (
            f"The specified time: {time} is invalid! Both times have to be an integer "
            "larger than -1, where -1 represents the very last timestamp in the video "
            "and every other integer (e.g.: 1000) the time in ms. Please be aware, that "
            '"start_time" has to be larger than "end_time" (with end_time == -1 as only '
            "exception) and must be smaller or equal to the total video recording time."
        )
        if time == -1:
            return -1
        else:
            if time < 0:
                raise ValueError(time_error_message)
            framerate = 1000 / self.video_metadata.fps  # adapt
            closest_frame_idx = round(time / framerate)
            if closest_frame_idx >= self.led_timeseries.shape[0]:
                raise ValueError(time_error_message)
            return closest_frame_idx

    def _get_start_index_and_offset_of_best_match(
        self,
        adjusted_templates: List[Tuple[np.ndarray, int]],
        start_frame_idx: int,
        end_frame_idx: int,
    ) -> Tuple[int, int]:
        # ToDo - check if error is within range to automatically accept as good match, otherwise report file & save plots for inspection
        lowest_sum_of_squared_error_per_template = []
        for template_timeseries, _ in adjusted_templates:
            alignment_results = self._run_alignment(
                query=template_timeseries,
                subject=self.led_timeseries[start_frame_idx:end_frame_idx],
            )
            lowest_sum_of_squared_error_per_template.append(alignment_results.min())
        lowest_sum_of_squared_error_per_template = np.asarray(
            lowest_sum_of_squared_error_per_template
        )
        best_matching_template_index = int(
            lowest_sum_of_squared_error_per_template.argmin()
        )
        best_alignment_results = self._run_alignment(
            query=adjusted_templates[best_matching_template_index][0],
            subject=self.led_timeseries[start_frame_idx:end_frame_idx],
        )
        start_index = best_alignment_results.argmin()

        return start_index, best_matching_template_index, best_alignment_results.min()

    def _adjust_start_idx_and_offset(
        self, start_frame_idx: int, offset: int, fps: int
    ) -> Tuple[int, float]:
        n_frames_to_add = round(offset / fps)
        adjusted_start_frame_idx = start_frame_idx + n_frames_to_add
        original_ms_per_frame = self._get_ms_interval_per_frame(fps=fps)
        remaining_offset = offset - n_frames_to_add * original_ms_per_frame
        return adjusted_start_frame_idx, remaining_offset

    def _run_alignment(self, query: np.ndarray, subject: np.ndarray) -> np.ndarray:
        if self.use_gpu:
            alignment_results = self._run_rapid_aligner(query=query, subject=subject)
        else:
            alignment_results = self._run_cpu_aligner(query=query, subject=subject)
        return alignment_results

    def _run_rapid_aligner(self, query: np.ndarray, subject: np.ndarray) -> np.ndarray:
        import sys

        sys.path.append("/home/ds/GitHub_repos/rapidAligner/")
        import cupy as cp
        import rapidAligner as ra

        subject_timeseries_gpu = cp.asarray(subject)
        query_timeseries_gpu = cp.asarray(query)
        alignment_results = ra.ED.zdist(
            query_timeseries_gpu, subject_timeseries_gpu, mode="fft"
        )
        return alignment_results.get()

    def _run_cpu_aligner(self, query: np.ndarray, subject: np.ndarray) -> np.ndarray:
        # same as rapidAligner, just using numpy instead of cupy
        return self._fft_zdist(q=query, s=subject, epsilon=1e-6)

    def _fft_zdist(self, q: np.ndarray, s: np.ndarray, epsilon: float):
        alignment, kahan = 10_000, 0
        m, q = len(q), self._znorm(q, epsilon)
        n = (len(s) + alignment - 1) // alignment * alignment
        is_ = np.zeros(n, dtype=s.dtype)
        is_[: len(s)] = s
        delta = n - len(s)
        x, y = self._cumsum(is_, kahan), self._cumsum(is_**2, kahan)
        x = x[+m:] - x[:-m]
        y = y[+m:] - y[:-m]
        z = np.sqrt(np.maximum(y / m - np.square(x / m), 0))
        e = np.zeros(n, dtype=q.dtype)
        e[:m] = q
        r = np.fft.irfft(np.fft.rfft(e).conj() * np.fft.rfft(is_), n=n)
        np.seterr(divide="ignore")  # toggle output
        np.seterr(invalid="ignore")  # toggle output
        f = np.where(z > 0, 2 * (m - r[: -m + 1] / z), m * np.ones_like(z))
        np.seterr(divide="warn")
        np.seterr(invalid="warn")
        return f[: len(s) - m + 1]

    def _cumsum(self, x, kahan=0):
        assert isinstance(kahan, int) and kahan >= 0
        y = np.empty(len(x) + 1, dtype=x.dtype)
        y[0] = 0
        np.cumsum(x, out=y[1:])
        if kahan:
            r = x - np.diff(y)
            if np.max(np.abs(r)):
                y += cumsum(r, kahan - 1)
        return y

    def _znorm(self, x, epsilon):
        return (x - np.mean(x)) / max(np.std(x, ddof=0), epsilon)

    def _adjust_led_timeseries_for_cross_validation(
        self, start_idx: int, offset: float
    ) -> np.ndarray:
        adjusted_led_timeseries = self.led_timeseries[start_idx:].copy()
        if self.video_metadata.fps != self.video_metadata.target_fps:
            adjusted_led_timeseries = self._downsample_led_timeseries(
                timeseries=adjusted_led_timeseries, offset=offset
            )
        return adjusted_led_timeseries

    def _downsample_led_timeseries(
        self, timeseries: np.ndarray, offset: float
    ) -> np.ndarray:
        n_frames_after_downsampling = self._compute_fps_adjusted_frame_count(
            original_n_frames=timeseries.shape[0],
            original_fps=self.video_metadata.fps,
            target_fps=self.video_metadata.target_fps,
        )
        original_timestamps = self._compute_timestamps(
            n_frames=timeseries.shape[0], fps=self.video_metadata.fps, offset=offset
        )
        target_timestamps = self._compute_timestamps(
            n_frames=n_frames_after_downsampling, fps=self.video_metadata.target_fps
        )
        frame_idxs_best_matching_timestamps = (
            self._find_frame_idxs_closest_to_target_timestamps(
                target_timestamps=target_timestamps,
                original_timestamps=original_timestamps,
            )
        )
        return timeseries[frame_idxs_best_matching_timestamps]

    def _compute_fps_adjusted_frame_count(
        self, original_n_frames: int, original_fps: int, target_fps: int
    ) -> int:
        target_ms_per_frame = self._get_ms_interval_per_frame(fps=target_fps)
        original_ms_per_frame = self._get_ms_interval_per_frame(fps=original_fps)
        return int((original_n_frames * original_ms_per_frame) / target_ms_per_frame)

    def _compute_timestamps(
        self, n_frames: int, fps: int, offset: float = 0.0
    ) -> np.ndarray:
        ms_per_frame = self._get_ms_interval_per_frame(fps=fps)
        timestamps = np.arange(n_frames * ms_per_frame, step=ms_per_frame)
        return timestamps + offset

    def _find_closest_timestamp_index(
        self, original_timestamps: np.ndarray, timestamp: float
    ) -> int:
        return np.abs(original_timestamps - timestamp).argmin()

    def _find_frame_idxs_closest_to_target_timestamps(
        self, target_timestamps: np.ndarray, original_timestamps: np.ndarray
    ) -> List[int]:
        frame_indices_closest_to_target_timestamps = []
        for timestamp in target_timestamps:
            closest_frame_index = self._find_closest_timestamp_index(
                original_timestamps=original_timestamps, timestamp=timestamp
            )
            frame_indices_closest_to_target_timestamps.append(closest_frame_index)
        return frame_indices_closest_to_target_timestamps

    def _get_ms_interval_per_frame(self, fps: int) -> float:
        return 1000 / fps

    def _downsample_video(
        self,
        start_idx: int,
        offset: float,
        target_fps: int = 30,
        test_mode: bool = False,
    ) -> Path:
        if test_mode:
            filepath_downsampled_video = self._construct_video_filepath()
            if filepath_downsampled_video.exists():
                return filepath_downsampled_video
        frame_idxs_to_sample = self._get_sampling_frame_idxs(
            start_idx=start_idx, offset=offset, target_fps=target_fps
        )
        sampling_frame_idxs_per_part = self._split_into_ram_digestable_parts(
            idxs_of_frames_to_sample=frame_idxs_to_sample,
            max_frames_to_write=self.video_metadata.max_frames_to_write,
        )
        if len(frame_idxs_to_sample) > 1:
            filepaths_all_video_parts = (
                self._initiate_iterative_writing_of_individual_video_parts(
                    frame_idxs_to_sample=sampling_frame_idxs_per_part,
                )
            )
            filepath_downsampled_video = (
                self._concatenate_individual_video_parts_on_disk(
                    filepaths_of_video_parts=filepaths_all_video_parts
                )
            )
            self._delete_individual_video_parts(
                filepaths_of_video_parts=filepaths_all_video_parts
            )
        else:
            filepath_downsampled_video = self._write_video_to_disk(
                idxs_of_frames_to_sample=frame_idxs_to_sample[0],
                target_fps=target_fps,
            )
        return filepath_downsampled_video

    def _get_sampling_frame_idxs(
        self, start_idx: int, offset: float, target_fps: int
    ) -> List[int]:
        original_n_frames = self.led_timeseries[start_idx:].shape[0]
        n_frames_after_downsampling = self._compute_fps_adjusted_frame_count(
            original_n_frames=original_n_frames,
            original_fps=self.video_metadata.fps,
            target_fps=target_fps,
        )
        original_timestamps = self._compute_timestamps(
            n_frames=original_n_frames, fps=self.video_metadata.fps, offset=offset
        )
        target_timestamps = self._compute_timestamps(
            n_frames=n_frames_after_downsampling, fps=target_fps
        )
        frame_idxs_best_matching_timestamps = (
            self._find_frame_idxs_closest_to_target_timestamps(
                target_timestamps=target_timestamps,
                original_timestamps=original_timestamps,
            )
        )
        sampling_frame_idxs = self._adjust_frame_idxs_for_synchronization_shift(
            unadjusted_frame_idxs=frame_idxs_best_matching_timestamps,
            start_idx=start_idx,
        )
        return sampling_frame_idxs

    def _adjust_frame_idxs_for_synchronization_shift(
        self, unadjusted_frame_idxs: List[int], start_idx: int
    ) -> List[int]:
        adjusted_frame_idxs = np.asarray(unadjusted_frame_idxs) + start_idx
        return list(adjusted_frame_idxs)

    def _split_into_ram_digestable_parts(
        self, idxs_of_frames_to_sample: List[int], max_frames_to_write: int
    ) -> List[List[int]]:
        frame_idxs_to_sample = []
        while len(idxs_of_frames_to_sample) > max_frames_to_write:
            frame_idxs_to_sample.append(idxs_of_frames_to_sample[:max_frames_to_write])
            idxs_of_frames_to_sample = idxs_of_frames_to_sample[max_frames_to_write:]
        frame_idxs_to_sample.append(idxs_of_frames_to_sample)
        return frame_idxs_to_sample

    def _initiate_iterative_writing_of_individual_video_parts(
        self, frame_idxs_to_sample: List[List[int]]) -> List[Path]:
        
        num_processes = mp.cpu_count()
<<<<<<< HEAD
        num_processes = 22
=======
        if num_processes > 32:
            num_processes = 32
>>>>>>> 86707d95
        #limit CPU
        with mp.Pool(num_processes) as p:
            filepaths_to_all_video_parts = p.map(self._multiprocessing_function, enumerate(frame_idxs_to_sample))
        
        return filepaths_to_all_video_parts
    
    def _multiprocessing_function(self, idx_and_idxs_of_frames_to_sample: Tuple)->None:
        idx = idx_and_idxs_of_frames_to_sample[0]
        idxs_of_frames_to_sample = idx_and_idxs_of_frames_to_sample[1]
        part_id = str(idx).zfill(3)
        filepath_video_part = self._write_video_to_disk(
            idxs_of_frames_to_sample=idxs_of_frames_to_sample,
            target_fps=self.target_fps,
            part_id=part_id,
        )
        return filepath_video_part

    def _write_video_to_disk(
        self,
        idxs_of_frames_to_sample: List[int],
        target_fps: int,
        part_id: Optional[int] = None,
    ) -> Path:
        selected_frames = []
        for i, frame in enumerate(iio.v3.imiter(self.video_metadata.filepath)):
            if i > idxs_of_frames_to_sample[-1]:
                break
            if i in idxs_of_frames_to_sample:
                selected_frames.append(frame)
        video_array = np.asarray(selected_frames)
        filepath_out = self._construct_video_filepath(part_id=part_id)
        iio.v3.imwrite(filepath_out, video_array, fps=target_fps, macro_block_size=1)
        self.synchronized_object_filepath = filepath_out
        return filepath_out

    def _construct_video_filepath(self, part_id: Optional[int] = None) -> Path:
        if self.video_metadata.charuco_video:
            if part_id == None:
                filepath = self.output_directory.joinpath(
                    f"{self.video_metadata.recording_date}_{self.video_metadata.cam_id}_synchronized.mp4"
                )
            else:
                filepath = self.output_directory.joinpath(
                    f"{self.video_metadata.recording_date}_{self.video_metadata.cam_id}_synchronized_part_{part_id}.mp4"
                )

        else:
            if part_id == None:
                filepath = self.output_directory.joinpath(
                    f"{self.video_metadata.mouse_id}_{self.video_metadata.recording_date}_{self.video_metadata.paradigm}_{self.video_metadata.cam_id}_synchronized.mp4"
                )
            else:
                filepath = self.output_directory.joinpath(
                    f"{self.video_metadata.mouse_id}_{self.video_metadata.recording_date}_{self.video_metadata.paradigm}_{self.video_metadata.cam_id}_synchronized_part_{part_id}.mp4"
                )
        return filepath

    def _concatenate_individual_video_parts_on_disk(
        self, filepaths_of_video_parts: List[Path]
    ) -> Path:
        video_part_streams = [
            ffmpeg.input(str(filepath)) for filepath in filepaths_of_video_parts
        ]
        filepath_concatenated_video = self._construct_video_filepath(part_id=None)
        if len(video_part_streams) >= 2:
            concatenated_video = ffmpeg.concat(
                video_part_streams[0], video_part_streams[1]
            )
            if len(video_part_streams) >= 3:
                for part_stream in video_part_streams[2:]:
                    concatenated_video = ffmpeg.concat(concatenated_video, part_stream)
            output_stream = ffmpeg.output(
                concatenated_video, filename=str(filepath_concatenated_video)
            )
        else:
            output_stream = ffmpeg.output(
                video_part_streams[0], filename=str(filepath_concatenated_video))
        output_stream.run(overwrite_output=True, quiet=True)
        return filepath_concatenated_video

    def _delete_individual_video_parts(
        self, filepaths_of_video_parts: List[Path]
    ) -> None:
        for filepath in filepaths_of_video_parts:
            filepath.unlink()


class CharucoVideoSynchronizer(Synchronizer):
    @property
    def target_fps(self) -> int:
        return self.video_metadata.target_fps

    def _adjust_video_to_target_fps_and_run_marker_detection(
        self,
        target_fps: int,
        start_idx: int,
        offset: float,
        test_mode: bool,
        synchronize_only: bool = True,
    ) -> Tuple[Path]:
        return None, self._downsample_video(
            start_idx=start_idx,
            offset=offset,
            target_fps=self.target_fps,
            test_mode=test_mode,
        )


class RecordingVideoSynchronizer(Synchronizer):
    def _run_deep_lab_cut_for_marker_detection(
        self, video_filepath: Path, test_mode: bool = False
    ) -> Path:
        output_filepath = self._create_h5_filepath()

<<<<<<< HEAD
        if test_mode and output_filepath.exists():
            return output_filepath
            
        config_filepath = self.video_metadata.processing_filepath
        dlc_interface = DeeplabcutInterface(
            object_to_analyse=str(video_filepath),
            output_directory=self.output_directory,
            marker_detection_directory=config_filepath,
        )
        h5_file = dlc_interface.analyze_objects(filtering=True)
        created_filepath = self.output_directory.joinpath(
            video_filepath.stem + h5_file
        )

        try:
            Path(str(created_filepath) + ".h5").rename(Path(str(output_filepath) + ".h5"))
        except:
            pass
        try:
            Path(str(created_filepath) + "_filtered.h5").rename(Path(str(output_filepath) + "_filtered.h5"))
        except:
            pass

=======
        if not test_mode and not output_filepath.exists():
            config_filepath = self.video_metadata.processing_filepath
            dlc_interface = DeeplabcutInterface(
                object_to_analyse=str(video_filepath),
                output_directory=self.output_directory,
                marker_detection_directory=config_filepath,
            )
            h5_file = dlc_interface.analyze_objects(filtering=True)
            created_filepath = self.output_directory.joinpath(
                video_filepath.stem + h5_file
            )
            
            try:
                Path(str(created_filepath) + ".h5").rename(Path(str(output_filepath) + ".h5"))
            except:
                pass
            try:
                Path(str(created_filepath) + "_filtered.h5").rename(Path(str(output_filepath) + "_filtered.h5"))
            except:
                pass
            
>>>>>>> 86707d95
        return output_filepath

    def _run_manual_marker_detection(
        self, video_filepath: Path, test_mode: bool = False
    ) -> Path:
        output_filepath = self._create_h5_filepath()

        if not test_mode and not output_filepath.exists():
            inp = input(
                "Are you sure, you want to overwrite the existing file and label a new one? (y/n)"
            )
            if inp == "y":
                config_filepath = self.video_metadata.processing_filepath
                manual_interface = ManualAnnotation(
                    object_to_analyse=video_filepath,
                    output_directory=self.output_directory,
                    marker_detection_directory=config_filepath,
                )
                manual_interface.analyze_objects(filepath= str(output_filepath) + ".h5")

        return output_filepath

    def _create_h5_filepath(self) -> Path:
        h5_filepath = self.output_directory.joinpath(
            f"{self.video_metadata.mouse_id}_{self.video_metadata.recording_date}_{self.video_metadata.paradigm}_{self.video_metadata.cam_id}"
        )
        return h5_filepath


class RecordingVideoDownSynchronizer(RecordingVideoSynchronizer):
    @property
    def target_fps(self) -> int:
        return self.video_metadata.target_fps

    def _adjust_video_to_target_fps_and_run_marker_detection(
        self,
        target_fps: int,
        start_idx: int,
        offset: float,
        synchronize_only: bool,
        test_mode: bool,
    ) -> Tuple[Path]:
        downsampled_video_filepath = self._downsample_video(
            start_idx=start_idx,
            offset=offset,
            target_fps=self.target_fps,
            test_mode=test_mode,
        )
        if not synchronize_only:
            if self.video_metadata.processing_type == "DLC":
                detected_markers_filepath = self._run_deep_lab_cut_for_marker_detection(
                    video_filepath=downsampled_video_filepath, test_mode=test_mode
                )
            elif self.video_metadata.processing_type == "manual":
                detected_markers_filepath = self._run_manual_marker_detection(
                    video_filepath=downsampled_video_filepath, test_mode=test_mode
                )
            else:
                print("TemplateMatching is not yet implemented!")
            return detected_markers_filepath, downsampled_video_filepath
        else:
            return None, downsampled_video_filepath


class RecordingVideoUpSynchronizer(RecordingVideoSynchronizer):
    @property
    def target_fps(self) -> int:
        return self.video_metadata.target_fps

    def _adjust_video_to_target_fps_and_run_marker_detection(self):
        pass<|MERGE_RESOLUTION|>--- conflicted
+++ resolved
@@ -666,13 +666,7 @@
         self, frame_idxs_to_sample: List[List[int]]) -> List[Path]:
         
         num_processes = mp.cpu_count()
-<<<<<<< HEAD
-        num_processes = 22
-=======
-        if num_processes > 32:
-            num_processes = 32
->>>>>>> 86707d95
-        #limit CPU
+        #Todo: limit CPU!
         with mp.Pool(num_processes) as p:
             filepaths_to_all_video_parts = p.map(self._multiprocessing_function, enumerate(frame_idxs_to_sample))
         
@@ -786,7 +780,6 @@
     ) -> Path:
         output_filepath = self._create_h5_filepath()
 
-<<<<<<< HEAD
         if test_mode and output_filepath.exists():
             return output_filepath
             
@@ -810,29 +803,6 @@
         except:
             pass
 
-=======
-        if not test_mode and not output_filepath.exists():
-            config_filepath = self.video_metadata.processing_filepath
-            dlc_interface = DeeplabcutInterface(
-                object_to_analyse=str(video_filepath),
-                output_directory=self.output_directory,
-                marker_detection_directory=config_filepath,
-            )
-            h5_file = dlc_interface.analyze_objects(filtering=True)
-            created_filepath = self.output_directory.joinpath(
-                video_filepath.stem + h5_file
-            )
-            
-            try:
-                Path(str(created_filepath) + ".h5").rename(Path(str(output_filepath) + ".h5"))
-            except:
-                pass
-            try:
-                Path(str(created_filepath) + "_filtered.h5").rename(Path(str(output_filepath) + "_filtered.h5"))
-            except:
-                pass
-            
->>>>>>> 86707d95
         return output_filepath
 
     def _run_manual_marker_detection(
