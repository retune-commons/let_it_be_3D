--- conflicted
+++ resolved
@@ -168,7 +168,6 @@
                 self.led_timeseries = self._extract_led_pixel_intensities(
                     led_center_coords=led_center_coordinates
                 )
-<<<<<<< HEAD
                 
                 try:
                     (
@@ -178,20 +177,10 @@
                     ) = self._find_best_match_of_template(
                         template=self.template_blinking_motif, start_time=0, end_time=len(self.led_timeseries)*0.4
                     )
+                    #finds match in the first 40% of the video # ToDo: make adaptable
                 except ValueError:
                     offset_adjusted_start_idx, remaining_offset, alignment_error = 0, 0, 1000
                     
-=======
-
-                (
-                    offset_adjusted_start_idx,
-                    remaining_offset,
-                    alignment_error,
-                ) = self._find_best_match_of_template(
-                    template=self.template_blinking_motif, start_time=0, end_time=len(self.led_timeseries)*0.4
-                )
-                #finds match in the first 40% of the video
->>>>>>> c614925e
                 # make synchronization adaptable: (if below threshold: repeat/continue anyways/manual input)
                 if alignment_error > self.alignment_threshold:
                     print("possibly bad synchronization!")
