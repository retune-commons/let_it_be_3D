--- conflicted
+++ resolved
@@ -153,11 +153,7 @@
                 tag=f"_upsampled{self.target_fps}fps_synchronized"
             )
         elif type(self) == RecordingVideoDownSynchronizer:
-<<<<<<< HEAD
             output_file = self._create_h5_filepath(tag = f"_downsampled{self.target_fps}fps_synchronized")
-=======
-            output_file = self._create_h5_filepath(tag=f"_downsampled{self.target_fps}fps_synchronized")
->>>>>>> b5a0ab92
         if (not test_mode) or (test_mode and not output_file.exists()):
             i = 0
             while True:
