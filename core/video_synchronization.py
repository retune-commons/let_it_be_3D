from abc import ABC, abstractmethod
from typing import List, Tuple, Optional, Union, Dict
import random
import multiprocessing as mp
import time

from tqdm.auto import tqdm as TQDM
from pathlib import Path
import numpy as np
import matplotlib.pyplot as plt
import imageio as iio
import ffmpeg
import pandas as pd
import scipy

from .video_metadata import VideoMetadata
from .utils import Coordinates
from .marker_detection import DeeplabcutInterface, ManualAnnotation
from .plotting import Alignment_Plot_Individual, LED_Marker_Plot


class TimeseriesTemplate(ABC):
    @property
    @abstractmethod
    def template_attribute_string(self) -> str:
        pass

    def adjust_template_timeseries_to_fps(self, fps: int) -> List[np.ndarray]:
        template_timeseries = getattr(self, self.template_attribute_string)
        fps_adjusted_templates = []
        framerate = fps / 1000
        max_frames = int(template_timeseries.shape[0] * framerate)
        max_offset = 1000 // fps
        for offset_in_ms in range(max_offset):
            image_timestamps = np.linspace(
                0 + offset_in_ms,
                template_timeseries.shape[0] + offset_in_ms,
                max_frames,
                dtype="int",
            )
            while image_timestamps[-1] >= template_timeseries.shape[0]:
                image_timestamps = image_timestamps[:-1]
            adjusted_template = template_timeseries[image_timestamps].copy()
            fps_adjusted_templates.append((adjusted_template, offset_in_ms))
        return fps_adjusted_templates


class MotifTemplate(TimeseriesTemplate):
    @property
    def template_attribute_string(self) -> str:
        return "template_timeseries"

    def __init__(
        self,
        led_on_time_in_ms: int,
        on_off_period_length_in_ms: int,
        motif_duration_in_ms: int,
    ):
        self.led_on_time_in_ms = led_on_time_in_ms
        self.on_off_period_length_in_ms = on_off_period_length_in_ms
        self.motif_duration_in_ms = motif_duration_in_ms
        self.template_timeseries = self._compute_template_timeseries()

    def _compute_template_timeseries(self) -> np.ndarray:
        led_on_off_period = np.zeros((self.on_off_period_length_in_ms), dtype="float")
        led_on_off_period[1 : self.led_on_time_in_ms + 1] = 1
        full_repetitions = self.motif_duration_in_ms // self.on_off_period_length_in_ms
        remaining_ms = self.motif_duration_in_ms % self.on_off_period_length_in_ms
        motif_template = np.concatenate([led_on_off_period] * (full_repetitions + 1))
        adjusted_end_index = (
            self.on_off_period_length_in_ms * full_repetitions + remaining_ms
        )
        return motif_template[:adjusted_end_index]


class MultiMotifTemplate(TimeseriesTemplate):
    @property
    def template_attribute_string(self) -> str:
        return "multi_motif_template"

    def __init__(self) -> None:
        self.motif_templates = []

    def add_motif_template(self, motif_template: MotifTemplate) -> None:
        self.motif_templates.append(motif_template)
        self.multi_motif_template = self._update_session_template()

    def _update_session_template(self) -> np.ndarray:
        individual_motif_template_timeseries = [
            elem.template_timeseries for elem in self.motif_templates
        ]
        return np.concatenate(individual_motif_template_timeseries)


class Synchronizer(ABC):
    @property
    # differnet thresholds for different patterns!
    def alignment_threshold(self) -> int:
        return 100

    @property
    # different thresholds for different patterns!
    def box_size(self) -> int:
        return 15

    @property
    @abstractmethod
    def target_fps(self) -> int:
        pass

    @abstractmethod
    def _adjust_video_to_target_fps_and_run_marker_detection(
        self, target_fps: int, start_idx: int, offset: float
    ) -> Path:
        # call corresponding private method that takes care of two things:
        #   - marker detection
        #   - dropping / adding frames and potentially interpolation
        # the private methods also determine the order, for instance:
        #   - downsampling: drop frames first & then detect on the reduced data
        #   - upsampling: detect markers first and then add missing frames (potentially interpolate markers)
        # eventually returns the filepath where the relevant synchronized output was saved, which can be:
        #   - filepath to the synchronized charucoboard video (.mp4 file)
        #   - filepath to the DLC output of the detected markers (.h5 file)
        pass

    def __init__(
        self,
        video_metadata: VideoMetadata,
        rapid_aligner_path: Path,
        output_directory: Path,
        use_gpu: str = "",
    ) -> None:
        self.video_metadata = video_metadata
        if rapid_aligner_path.name != "":
            self.use_rapid_aligner = True
            self.rapid_aligner_path = rapid_aligner_path
        else:
            self.use_rapid_aligner = False
        self.output_directory = output_directory
        self.use_gpu = use_gpu

    def run_synchronization(
        self, synchronize_only: bool, test_mode: bool = False
    ) -> Tuple[Path, bool]:
        self.template_blinking_motif = self._construct_template_motif(
            blinking_patterns_metadata=self.video_metadata.led_pattern
        )

        if type(self) == CharucoVideoSynchronizer:
            output_file = self._construct_video_filepath()
        elif type(self) == RecordingVideoUpSynchronizer:
            output_file = self._create_h5_filepath(
                tag=f"_upsampled{self.target_fps}fps_synchronized"
            )
        elif type(self) == RecordingVideoDownSynchronizer:
            output_file = self._create_h5_filepath(tag = f"_downsampled{self.target_fps}fps_synchronized")
        if (not test_mode) or (test_mode and not output_file.exists()):
            i = 0
            while True:
                if i == 3:
                    """
                    self.video_metadata.led_extraction_type = "manual"
                    led_center_coordinates = self._get_LED_center_coordinates()
                    """
                    print(
                        "Could not synchronize the video. \n"
                        "Make sure, that you chose the right synchronization pattern, \n"
                        "that the LED is visible during the pattern\n"
                        "and that you chose a proper alignment threshold!"
                    )
                    self.video_metadata.exclusion_state = "exclude"
                    return None, None
                elif i < 3:
                    led_center_coordinates = self._get_LED_center_coordinates()
                else:
                    print(
                        "Could not synchronize the video. \n"
                        "Make sure, that you chose the right synchronization pattern, \n"
                        "that the LED is visible during the pattern\n"
                        "and that you chose a proper alignment threshold!"
                    )
                    self.video_metadata.exclusion_state = "exclude"
                    return None, None

                self.led_timeseries = self._extract_led_pixel_intensities(
                    led_center_coords=led_center_coordinates
                )

                try:
                    (
                        offset_adjusted_start_idx,
                        remaining_offset,
                        alignment_error,
                    ) = self._find_best_match_of_template(
                        template=self.template_blinking_motif,
                        start_time=0,
                        end_time=120000,
                    )
<<<<<<< HEAD
                    # finds match in the first xy ms between start_time and end_time
=======
                    # finds match in the first 120s of the video # ToDo: make adaptable
>>>>>>> a99e61f9
                except ValueError:
                    # throws error if end_time > video_length
                    offset_adjusted_start_idx, remaining_offset, alignment_error = (
                        0,
                        0,
                        1000,
                    )
                    print('Could not synchronize')

                # make synchronization adaptable: (if below threshold: repeat/continue anyways/manual input)
                if alignment_error > self.alignment_threshold:
                    print("possibly bad synchronization!")
                break
                # i += 1

            self.led_detection = LED_Marker_Plot(
                image=iio.v3.imread(self.video_metadata.filepath, index=0),
                led_center_coordinates=led_center_coordinates,
                box_size=self.box_size,
                video_metadata=self.video_metadata,
                output_directory=self.output_directory,
            )
            
            self.led_timeseries_for_cross_video_validation = (
                self._adjust_led_timeseries_for_cross_validation(
                    start_idx=offset_adjusted_start_idx, offset=remaining_offset
                )
            )
        else:
            offset_adjusted_start_idx = 0
            remaining_offset = 0

        (
            marker_detection_filepath,
            synchronized_video_filepath,
        ) = self._adjust_video_to_target_fps_and_run_marker_detection(
            target_fps=self.target_fps,
            start_idx=offset_adjusted_start_idx,
            offset=remaining_offset,
            synchronize_only=synchronize_only,
            test_mode=test_mode,
        )
        if synchronize_only:
            self.video_metadata.framenum_synchronized = iio.v2.get_reader(
                synchronized_video_filepath
            ).count_frames()
        else:
            self.video_metadata.framenum_synchronized = pd.read_hdf(
                marker_detection_filepath
            ).shape[0]
        print(
            f"{self.video_metadata.cam_id} Frames after synchronization: {self.video_metadata.framenum_synchronized}"
        )
        self.video_metadata.duration_synchronized = (
            self.video_metadata.framenum_synchronized / self.video_metadata.target_fps
        )
        return marker_detection_filepath, synchronized_video_filepath

    def _construct_template_motif(
        self, blinking_patterns_metadata: Dict
    ) -> Union[MotifTemplate, MultiMotifTemplate]:
        motif_templates = []
        for pattern_idx, parameters in blinking_patterns_metadata.items():
            motif_templates.append(
                MotifTemplate(
                    led_on_time_in_ms=parameters["led_on_time_in_ms"],
                    on_off_period_length_in_ms=parameters["on_off_period_length_in_ms"],
                    motif_duration_in_ms=parameters["motif_duration_in_ms"],
                )
            )
        if len(motif_templates) < 1:
            raise ValueError(
                "Could not construct a blinking pattern template. Please validate your config files!"
            )
        elif len(motif_templates) == 1:
            template_motif = motif_templates[0]
        else:
            template_motif = MultiMotifTemplate()
            for template in motif_templates:
                template_motif.add_motif_template(motif_template=template)
        return template_motif

    def _get_LED_center_coordinates(self) -> Coordinates:
        if self.video_metadata.led_extraction_type == "DLC":
            temp_folder = self.output_directory.joinpath("temp")
            Path.mkdir(temp_folder, exist_ok=True)
            video_filepath_out = temp_folder.joinpath(
                f"{self.video_metadata.recording_date}_{self.video_metadata.cam_id}_LED_detection_samples.mp4"
            )
            config_filepath = self.video_metadata.led_extraction_filepath
            if self.video_metadata.charuco_video:
                dlc_filepath_out = temp_folder.joinpath(
                    f"{self.video_metadata.recording_date}_{self.video_metadata.cam_id}_LED_detection_predictions.h5"
                )
            else:
                dlc_filepath_out = temp_folder.joinpath(
                    f"{self.video_metadata.mouse_id}_{self.video_metadata.recording_date}_{self.video_metadata.paradigm}_{self.video_metadata.cam_id}.h5"
                )

            num_frames_to_pick = 100
            if num_frames_to_pick > self.video_metadata.framenum:
                num_frames_to_pick = int(self.video_metadata.framenum / 2)
            sample_frame_idxs = random.sample(
                range(self.video_metadata.framenum),
                num_frames_to_pick,
            )

            selected_frames = []
            for idx in sample_frame_idxs:
                selected_frames.append(
                    iio.v3.imread(self.video_metadata.filepath, index=idx)
                )
            video_array = np.asarray(selected_frames)
            iio.v3.imwrite(
                str(video_filepath_out), video_array, fps=1, macro_block_size=1
            )

            dlc_interface = DeeplabcutInterface(
                object_to_analyse=str(video_filepath_out),
                output_directory=temp_folder,
                marker_detection_directory=config_filepath,
            )
            dlc_filepath_out = dlc_interface.analyze_objects(
                filtering=False, use_gpu=self.use_gpu, filepath=dlc_filepath_out
            )
            for file in temp_folder.iterdir():
                if file.suffix == ".pickle":
                    dlc_created_picklefile = file

            df = pd.read_hdf(dlc_filepath_out)
            x_key, y_key, likelihood_key = (
                [key for key in df.keys() if "LED5" in key and "x" in key],
                [key for key in df.keys() if "LED5" in key and "y" in key],
                [key for key in df.keys() if "LED5" in key and "likelihood" in key],
            )
            x = int(df.loc[df[likelihood_key].idxmax(), x_key].values)
            y = int(df.loc[df[likelihood_key].idxmax(), y_key].values)
            video_filepath_out.unlink()
            dlc_filepath_out.unlink()
            dlc_created_picklefile.unlink()
            temp_folder.rmdir()
            return Coordinates(y_or_row=y, x_or_column=x)

        elif self.video_metadata.led_extraction_type == "manual":
            temp_folder = self.output_directory.joinpath("temp")
            Path.mkdir(temp_folder, exist_ok=True)

            config_filepath = self.video_metadata.led_extraction_filepath
            if self.video_metadata.charuco_video:
                manual_filepath_out = temp_folder.joinpath(
                    f"{self.video_metadata.recording_date}_{self.video_metadata.cam_id}_LED_detection_predictions.h5"
                )
            else:
                manual_filepath_out = temp_folder.joinpath(
                    f"{self.video_metadata.mouse_id}_{self.video_metadata.recording_date}_{self.video_metadata.paradigm}_{self.video_metadata.cam_id}.h5"
                )

            manual_interface = ManualAnnotation(
                object_to_analyse=self.video_metadata.filepath,
                output_directory=self.output_directory,
                marker_detection_directory=config_filepath,
            )
            manual_interface.analyze_objects(
                filepath=manual_filepath_out, labels=["LED5"], only_first_frame=True
            )

            df = pd.read_hdf(manual_filepath_out)
            x_key, y_key = (
                [key for key in df.keys() if "LED5" in key and "x" in key],
                [key for key in df.keys() if "LED5" in key and "y" in key],
            )
            x = int(df.loc[0, x_key].values)
            y = int(df.loc[0, y_key].values)

            manual_filepath_out.unlink()
            return Coordinates(y_or_row=y, x_or_column=x)
        else:
            print("Template Matching is not yet implemented!")

    def _extract_led_pixel_intensities(
        self, led_center_coords: Coordinates
    ) -> np.ndarray:
        box_row_indices = self._get_start_end_indices_from_center_coord_and_length(
            center_px=led_center_coords.row, length=self.box_size
        )
        box_col_indices = self._get_start_end_indices_from_center_coord_and_length(
            center_px=led_center_coords.column, length=self.box_size
        )
        mean_pixel_intensities = self._calculate_mean_pixel_intensities(
            box_row_indices=box_row_indices, box_col_indices=box_col_indices
        )
        return np.asarray(mean_pixel_intensities)

    def _get_start_end_indices_from_center_coord_and_length(
        self, center_px: int, length: int
    ) -> Tuple[int, int]:
        start_index = center_px - (length // 2)
        end_index = center_px + (length - (length // 2))
        return start_index, end_index

    def _calculate_mean_pixel_intensities(
        self, box_row_indices: Tuple[int, int], box_col_indices: Tuple[int, int]
    ) -> List[float]:
        mean_pixel_intensities = []
        for frame in iio.v3.imiter(self.video_metadata.filepath):
            box_mean_intensity = frame[
                box_row_indices[0] : box_row_indices[1],
                box_col_indices[0] : box_col_indices[1],
            ].mean()
            mean_pixel_intensities.append(box_mean_intensity)
        return mean_pixel_intensities

    def _find_best_match_of_template(
        self,
        template: Union[MotifTemplate, MultiMotifTemplate],
        start_time: int = 0,
        end_time: int = -1,
    ) -> Tuple[int, float]:
        adjusted_motif_timeseries = template.adjust_template_timeseries_to_fps(
            fps=self.video_metadata.fps
        )
        start_frame_idx = self._get_frame_index_closest_to_time(time=start_time)
        end_frame_idx = self._get_frame_index_closest_to_time(time=end_time)
        (
            best_match_start_frame_idx,
            best_match_offset,
            alignment_error,
        ) = self._get_start_index_and_offset_of_best_match(
            adjusted_templates=adjusted_motif_timeseries,
            start_frame_idx=start_frame_idx,
            end_frame_idx=end_frame_idx,
        )
        offset_adjusted_start_idx, remaining_offset = self._adjust_start_idx_and_offset(
            start_frame_idx=best_match_start_frame_idx,
            offset=best_match_offset,
            fps=self.video_metadata.fps,
        )

        self.synchronization_individual = Alignment_Plot_Individual(
            template=adjusted_motif_timeseries[best_match_offset][0],
            led_timeseries=self.led_timeseries[best_match_start_frame_idx:],
            video_metadata=self.video_metadata,
            output_directory=self.output_directory,
            led_box_size=self.box_size,
            alignment_error=alignment_error,
        )

        return offset_adjusted_start_idx, remaining_offset, alignment_error

    def _get_frame_index_closest_to_time(self, time: int) -> int:
        time_error_message = (
            f"The specified time: {time} is invalid! Both times have to be an integer "
            "larger than -1, where -1 represents the very last timestamp in the video "
            "and every other integer (e.g.: 1000) the time in ms. Please be aware, that "
            '"start_time" has to be larger than "end_time" (with end_time == -1 as only '
            "exception) and must be smaller or equal to the total video recording time."
        )
        if time == -1:
            return -1
        else:
            if time < 0:
                raise ValueError(time_error_message)
            framerate = 1000 / self.video_metadata.fps  # adapt
            closest_frame_idx = round(time / framerate)
            if closest_frame_idx >= self.led_timeseries.shape[0]:
                raise ValueError(time_error_message)
            return closest_frame_idx

    def _get_start_index_and_offset_of_best_match(
        self,
        adjusted_templates: List[Tuple[np.ndarray, int]],
        start_frame_idx: int,
        end_frame_idx: int,
    ) -> Tuple[int, int]:
        # ToDo - check if error is within range to automatically accept as good match, otherwise report file & save plots for inspection
        lowest_sum_of_squared_error_per_template = []
        for template_timeseries, _ in adjusted_templates:
            alignment_results = self._run_alignment(
                query=template_timeseries,
                subject=self.led_timeseries[start_frame_idx:end_frame_idx],
            )
            lowest_sum_of_squared_error_per_template.append(alignment_results.min())
        lowest_sum_of_squared_error_per_template = np.asarray(
            lowest_sum_of_squared_error_per_template
        )
        best_matching_template_index = int(
            lowest_sum_of_squared_error_per_template.argmin()
        )
        best_alignment_results = self._run_alignment(
            query=adjusted_templates[best_matching_template_index][0],
            subject=self.led_timeseries[start_frame_idx:end_frame_idx],
        )
        start_index = best_alignment_results.argmin()

        return start_index, best_matching_template_index, best_alignment_results.min()

    def _adjust_start_idx_and_offset(
        self, start_frame_idx: int, offset: int, fps: int
    ) -> Tuple[int, float]:
        n_frames_to_add = round(offset / fps)
        adjusted_start_frame_idx = start_frame_idx + n_frames_to_add
        original_ms_per_frame = self._get_ms_interval_per_frame(fps=fps)
        remaining_offset = offset - n_frames_to_add * original_ms_per_frame
        return adjusted_start_frame_idx, remaining_offset

    def _run_alignment(self, query: np.ndarray, subject: np.ndarray) -> np.ndarray:
        if self.use_rapid_aligner:
            alignment_results = self._run_rapid_aligner(query=query, subject=subject)
        else:
            alignment_results = self._run_cpu_aligner(query=query, subject=subject)
        return alignment_results

    def _run_rapid_aligner(self, query: np.ndarray, subject: np.ndarray) -> np.ndarray:
        import sys

        sys.path.append(str(self.rapid_aligner_path))
        import cupy as cp
        import rapidAligner as ra

        subject_timeseries_gpu = cp.asarray(subject)
        query_timeseries_gpu = cp.asarray(query)
        alignment_results = ra.ED.zdist(
            query_timeseries_gpu, subject_timeseries_gpu, mode="fft"
        )
        return alignment_results.get()

    def _run_cpu_aligner(self, query: np.ndarray, subject: np.ndarray) -> np.ndarray:
        # same as rapidAligner, just using numpy instead of cupy
        return self._fft_zdist(q=query, s=subject, epsilon=1e-6)

    def _fft_zdist(self, q: np.ndarray, s: np.ndarray, epsilon: float):
        alignment, kahan = 10_000, 0
        m, q = len(q), self._znorm(q, epsilon)
        n = (len(s) + alignment - 1) // alignment * alignment
        is_ = np.zeros(n, dtype=s.dtype)
        is_[: len(s)] = s
        delta = n - len(s)
        x, y = self._cumsum(is_, kahan), self._cumsum(is_**2, kahan)
        x = x[+m:] - x[:-m]
        y = y[+m:] - y[:-m]
        z = np.sqrt(np.maximum(y / m - np.square(x / m), 0))
        e = np.zeros(n, dtype=q.dtype)
        e[:m] = q
        r = np.fft.irfft(np.fft.rfft(e).conj() * np.fft.rfft(is_), n=n)
        np.seterr(divide="ignore")  # toggle output
        np.seterr(invalid="ignore")  # toggle output
        f = np.where(z > 0, 2 * (m - r[: -m + 1] / z), m * np.ones_like(z))
        np.seterr(divide="warn")
        np.seterr(invalid="warn")
        return f[: len(s) - m + 1]

    def _cumsum(self, x, kahan=0):
        assert isinstance(kahan, int) and kahan >= 0
        y = np.empty(len(x) + 1, dtype=x.dtype)
        y[0] = 0
        np.cumsum(x, out=y[1:])
        if kahan:
            r = x - np.diff(y)
            if np.max(np.abs(r)):
                y += cumsum(r, kahan - 1)
        return y

    def _znorm(self, x, epsilon):
        return (x - np.mean(x)) / max(np.std(x, ddof=0), epsilon)

    def _adjust_led_timeseries_for_cross_validation(
        self, start_idx: int, offset: float
    ) -> np.ndarray:
        adjusted_led_timeseries = self.led_timeseries[start_idx:].copy()
        if self.video_metadata.fps > self.video_metadata.target_fps:
            adjusted_led_timeseries = self._downsample_led_timeseries(
                timeseries=adjusted_led_timeseries, offset=offset
            )
        else:
            adjusted_led_timeseries = self._upsample_led_timeseries(
                timeseries=adjusted_led_timeseries, offset=offset
            )
        return adjusted_led_timeseries

    def _downsample_led_timeseries(
        self, timeseries: np.ndarray, offset: float
    ) -> np.ndarray:
        n_frames_after_downsampling = self._compute_fps_adjusted_frame_count(
            original_n_frames=timeseries.shape[0],
            original_fps=self.video_metadata.fps,
            target_fps=self.video_metadata.target_fps,
        )
        original_timestamps = self._compute_timestamps(
            n_frames=timeseries.shape[0], fps=self.video_metadata.fps, offset=offset
        )
        target_timestamps = self._compute_timestamps(
            n_frames=n_frames_after_downsampling, fps=self.video_metadata.target_fps
        )
        frame_idxs_best_matching_timestamps = (
            self._find_frame_idxs_closest_to_target_timestamps(
                target_timestamps=target_timestamps,
                original_timestamps=original_timestamps,
            )
        )
        return timeseries[frame_idxs_best_matching_timestamps]

    def _upsample_led_timeseries(
        self, timeseries: np.ndarray, offset: float
    ) -> np.ndarray:
        len_frame_in_ms = 1 / self.video_metadata.fps * 1000
        len_targetframe_in_ms = 1 / self.target_fps * 1000
        index_in_ms = np.arange(
            0, timeseries.shape[0] * len_frame_in_ms, len_frame_in_ms
        )
        new_indices = np.arange(
            offset, (timeseries.shape[0] - 1) * len_frame_in_ms, len_targetframe_in_ms
        )
        d = scipy.interpolate.interp1d(index_in_ms, timeseries)
        upsampled_timeseries = d(new_indices)
        return upsampled_timeseries

    def _compute_fps_adjusted_frame_count(
        self, original_n_frames: int, original_fps: int, target_fps: int
    ) -> int:
        target_ms_per_frame = self._get_ms_interval_per_frame(fps=target_fps)
        original_ms_per_frame = self._get_ms_interval_per_frame(fps=original_fps)
        return int((original_n_frames * original_ms_per_frame) / target_ms_per_frame)

    def _compute_timestamps(
        self, n_frames: int, fps: int, offset: float = 0.0
    ) -> np.ndarray:
        ms_per_frame = self._get_ms_interval_per_frame(fps=fps)
        timestamps = np.arange(n_frames * ms_per_frame, step=ms_per_frame)
        return timestamps + offset

    def _find_closest_timestamp_index(
        self, original_timestamps: np.ndarray, timestamp: float
    ) -> int:
        return np.abs(original_timestamps - timestamp).argmin()

    def _find_frame_idxs_closest_to_target_timestamps(
        self, target_timestamps: np.ndarray, original_timestamps: np.ndarray
    ) -> List[int]:
        frame_indices_closest_to_target_timestamps = []
        for timestamp in target_timestamps:
            closest_frame_index = self._find_closest_timestamp_index(
                original_timestamps=original_timestamps, timestamp=timestamp
            )
            frame_indices_closest_to_target_timestamps.append(closest_frame_index)
        return frame_indices_closest_to_target_timestamps

    def _get_ms_interval_per_frame(self, fps: int) -> float:
        return 1000 / fps

    def _downsample_video(
        self,
        start_idx: int,
        offset: float,
        target_fps: int = 30,
        test_mode: bool = False,
    ) -> Path:
        if test_mode:
            filepath_downsampled_video = self._construct_video_filepath()
            if filepath_downsampled_video.exists():
                return filepath_downsampled_video
        frame_idxs_to_sample = self._get_sampling_frame_idxs(
            start_idx=start_idx, offset=offset, target_fps=target_fps
        )
        sampling_frame_idxs_per_part = self._split_into_ram_digestable_parts(
            idxs_of_frames_to_sample=frame_idxs_to_sample,
            max_ram_digestible_frames=self.video_metadata.max_ram_digestible_frames,
        )
        if len(frame_idxs_to_sample) > 1:
            filepaths_all_video_parts = (
                self._initiate_iterative_writing_of_individual_video_parts(
                    frame_idxs_to_sample=sampling_frame_idxs_per_part,
                )
            )
            filepath_downsampled_video = (
                self._concatenate_individual_video_parts_on_disk(
                    filepaths_of_video_parts=filepaths_all_video_parts
                )
            )
            self._delete_individual_video_parts(
                filepaths_of_video_parts=filepaths_all_video_parts
            )
        else:
            filepath_downsampled_video = self._write_video_to_disk(
                idxs_of_frames_to_sample=frame_idxs_to_sample[0],
                target_fps=target_fps,
            )
        return filepath_downsampled_video

    def _get_sampling_frame_idxs(
        self, start_idx: int, offset: float, target_fps: int
    ) -> List[int]:
        original_n_frames = self.led_timeseries[start_idx:].shape[0]
        n_frames_after_downsampling = self._compute_fps_adjusted_frame_count(
            original_n_frames=original_n_frames,
            original_fps=self.video_metadata.fps,
            target_fps=target_fps,
        )
        original_timestamps = self._compute_timestamps(
            n_frames=original_n_frames, fps=self.video_metadata.fps, offset=offset
        )
        target_timestamps = self._compute_timestamps(
            n_frames=n_frames_after_downsampling, fps=target_fps
        )
        frame_idxs_best_matching_timestamps = (
            self._find_frame_idxs_closest_to_target_timestamps(
                target_timestamps=target_timestamps,
                original_timestamps=original_timestamps,
            )
        )
        sampling_frame_idxs = self._adjust_frame_idxs_for_synchronization_shift(
            unadjusted_frame_idxs=frame_idxs_best_matching_timestamps,
            start_idx=start_idx,
        )
        return sampling_frame_idxs

    def _adjust_frame_idxs_for_synchronization_shift(
        self, unadjusted_frame_idxs: List[int], start_idx: int
    ) -> List[int]:
        adjusted_frame_idxs = np.asarray(unadjusted_frame_idxs) + start_idx
        return list(adjusted_frame_idxs)

    def _split_into_ram_digestable_parts(
        self, idxs_of_frames_to_sample: List[int], max_ram_digestible_frames: int
    ) -> List[List[int]]:
        frame_idxs_to_sample = []
        while len(idxs_of_frames_to_sample) > max_ram_digestible_frames:
            frame_idxs_to_sample.append(
                idxs_of_frames_to_sample[:max_ram_digestible_frames]
            )
            idxs_of_frames_to_sample = idxs_of_frames_to_sample[
                max_ram_digestible_frames:
            ]
        frame_idxs_to_sample.append(idxs_of_frames_to_sample)
        return frame_idxs_to_sample

    def _initiate_iterative_writing_of_individual_video_parts(
        self, frame_idxs_to_sample: List[List[int]]
    ) -> List[Path]:
        if self.video_metadata.max_cpu_cores_to_pool > 1:
            available_cpus = mp.cpu_count()
            if available_cpus > self.video_metadata.max_cpu_cores_to_pool:
                num_processes = self.video_metadata.max_cpu_cores_to_pool
            else:
                num_processes = available_cpus
            with mp.Pool(num_processes) as p:
                filepaths_to_all_video_parts = p.map(
                    self._multiprocessing_function, enumerate(frame_idxs_to_sample)
                )

        else:
            filepaths_to_all_video_parts = []
            for idx, idxs_of_frames_to_sample in enumerate(frame_idxs_to_sample):
                part_id = str(idx).zfill(3)
                filepath_video_part = self._write_video_to_disk(
                    idxs_of_frames_to_sample=idxs_of_frames_to_sample,
                    target_fps=self.target_fps,
                    part_id=part_id,
                )
                filepaths_to_all_video_parts.append(filepath_video_part)

        return filepaths_to_all_video_parts

    def _multiprocessing_function(
        self, idx_and_idxs_of_frames_to_sample: Tuple
    ) -> None:
        idx = idx_and_idxs_of_frames_to_sample[0]
        idxs_of_frames_to_sample = idx_and_idxs_of_frames_to_sample[1]
        part_id = str(idx).zfill(3)
        filepath_video_part = self._write_video_to_disk(
            idxs_of_frames_to_sample=idxs_of_frames_to_sample,
            target_fps=self.target_fps,
            part_id=part_id,
        )
        return filepath_video_part

    def _write_video_to_disk(
        self,
        idxs_of_frames_to_sample: List[int],
        target_fps: int,
        part_id: Optional[int] = None,
    ) -> Path:
        selected_frames = []
        for i, frame in enumerate(iio.v3.imiter(self.video_metadata.filepath)):
            if i > idxs_of_frames_to_sample[-1]:
                break
            if i in idxs_of_frames_to_sample:
                selected_frames.append(frame)
        video_array = np.asarray(selected_frames)
        filepath_out = self._construct_video_filepath(part_id=part_id)
        iio.v3.imwrite(filepath_out, video_array, fps=target_fps, macro_block_size=1)
        self.synchronized_object_filepath = filepath_out
        return filepath_out

    def _construct_video_filepath(self, part_id: Optional[int] = None) -> Path:
        if self.video_metadata.charuco_video:
            if part_id == None:
                filepath = self.output_directory.joinpath(
                    f"{self.video_metadata.recording_date}_{self.video_metadata.cam_id}_synchronized_downsampled{self.target_fps}fps.mp4"
                )
            else:
                filepath = self.output_directory.joinpath(
                    f"{self.video_metadata.recording_date}_{self.video_metadata.cam_id}_synchronized_part_{part_id}.mp4"
                )

        else:
            if part_id == None:
                filepath = self.output_directory.joinpath(
                    f"{self.video_metadata.mouse_id}_{self.video_metadata.recording_date}_{self.video_metadata.paradigm}_{self.video_metadata.cam_id}_synchronized_downsampled{self.target_fps}fps.mp4"
                )
            else:
                filepath = self.output_directory.joinpath(
                    f"{self.video_metadata.mouse_id}_{self.video_metadata.recording_date}_{self.video_metadata.paradigm}_{self.video_metadata.cam_id}_synchronized_part_{part_id}.mp4"
                )
        return filepath

    def _concatenate_individual_video_parts_on_disk(
        self, filepaths_of_video_parts: List[Path]
    ) -> Path:
        video_part_streams = [
            ffmpeg.input(str(filepath)) for filepath in filepaths_of_video_parts
        ]
        filepath_concatenated_video = self._construct_video_filepath(part_id=None)
        if len(video_part_streams) >= 2:
            concatenated_video = ffmpeg.concat(
                video_part_streams[0], video_part_streams[1]
            )
            if len(video_part_streams) >= 3:
                for part_stream in video_part_streams[2:]:
                    concatenated_video = ffmpeg.concat(concatenated_video, part_stream)
            output_stream = ffmpeg.output(
                concatenated_video, filename=str(filepath_concatenated_video)
            )
        else:
            output_stream = ffmpeg.output(
                video_part_streams[0], filename=str(filepath_concatenated_video)
            )
        output_stream.run(overwrite_output=True, quiet=True)
        return filepath_concatenated_video

    def _delete_individual_video_parts(
        self, filepaths_of_video_parts: List[Path]
    ) -> None:
        for filepath in filepaths_of_video_parts:
            filepath.unlink()


class CharucoVideoSynchronizer(Synchronizer):
    @property
    def target_fps(self) -> int:
        return self.video_metadata.target_fps

    def _adjust_video_to_target_fps_and_run_marker_detection(
        self,
        target_fps: int,
        start_idx: int,
        offset: float,
        test_mode: bool,
        synchronize_only: bool = True,
    ) -> Tuple[Path]:
        return None, self._downsample_video(
            start_idx=start_idx,
            offset=offset,
            target_fps=self.target_fps,
            test_mode=test_mode,
        )


class RecordingVideoSynchronizer(Synchronizer):
    def _run_deep_lab_cut_for_marker_detection(
        self, video_filepath: Path, test_mode: bool = False
    ) -> Path:
        output_filepath = self._create_h5_filepath()

        if (not test_mode) or (test_mode and not output_filepath.exists()):
            config_filepath = self.video_metadata.processing_filepath
            dlc_interface = DeeplabcutInterface(
                object_to_analyse=str(video_filepath),
                output_directory=self.output_directory,
                marker_detection_directory=config_filepath,
            )
            dlc_ending = dlc_interface.analyze_objects(
                filtering=True, use_gpu=self.use_gpu, filepath=output_filepath
            )

        return output_filepath

    def _run_manual_marker_detection(
        self, video_filepath: Path, test_mode: bool = False
    ) -> Path:
        output_filepath = self._create_h5_filepath()

        if not test_mode and not output_filepath.exists():
            inp = input(
                "Are you sure, you want to overwrite the existing file and label a new one? (y/n)"
            )
            if inp == "y":
                config_filepath = self.video_metadata.processing_filepath
                manual_interface = ManualAnnotation(
                    object_to_analyse=video_filepath,
                    output_directory=self.output_directory,
                    marker_detection_directory=config_filepath,
                )
                manual_interface.analyze_objects(filepath=str(output_filepath) + ".h5")

        return output_filepath


class RecordingVideoDownSynchronizer(RecordingVideoSynchronizer):
    @property
    def target_fps(self) -> int:
        return self.video_metadata.target_fps

    """
    def _adjust_video_to_target_fps_and_run_marker_detection(
        self,
        target_fps: int,
        start_idx: int,
        offset: float,
        synchronize_only: bool,
        test_mode: bool,
    ) -> Tuple[Path]:
        downsampled_video_filepath = self._downsample_video(
            start_idx=start_idx,
            offset=offset,
            target_fps=self.target_fps,
            test_mode=test_mode,
        )
        if not synchronize_only:
            if self.video_metadata.processing_type == "DLC":
                detected_markers_filepath = self._run_deep_lab_cut_for_marker_detection(
                    video_filepath=downsampled_video_filepath, test_mode=test_mode
                )
            elif self.video_metadata.processing_type == "manual":
                detected_markers_filepath = self._run_manual_marker_detection(
                    video_filepath=downsampled_video_filepath, test_mode=test_mode
                )
            else:
                print("TemplateMatching is not yet implemented!")
            return detected_markers_filepath, downsampled_video_filepath
        else:
            return None, downsampled_video_filepath

    def _create_h5_filepath(self, filtered: bool = False) -> Path:
        if not filtered:
            h5_filepath = self.output_directory.joinpath(
                f"{self.video_metadata.mouse_id}_{self.video_metadata.recording_date}_{self.video_metadata.paradigm}_{self.video_metadata.cam_id}_downsampled{self.target_fps}fps_synchronized.h5"
            )
        else:
            h5_filepath = self.output_directory.joinpath(
                f"{self.video_metadata.mouse_id}_{self.video_metadata.recording_date}_{self.video_metadata.paradigm}_{self.video_metadata.cam_id}_downsampled{self.target_fps}fps_synchronized_filtered.h5"
            )
        return h5_filepath
    """

        
    def _adjust_video_to_target_fps_and_run_marker_detection(
        self,
        start_idx: int,
        offset: float,
        target_fps: int = 30,
        test_mode: bool = False,
        synchronize_only: bool = False
    ) -> Path:
        
        downsynchronized_filepath = self._create_h5_filepath(
            tag=f"_downsampled{self.target_fps}fps_synchronized"
        )
        
        if (not test_mode) or (test_mode and not downsynchronized_filepath.exists()):
        
            if self.video_metadata.processing_type == "DLC":
                detected_markers_filepath = self._run_deep_lab_cut_for_marker_detection(
                    video_filepath=self.video_metadata.filepath, test_mode=test_mode
                )
            elif self.video_metadata.processing_type == "manual":
                detected_markers_filepath = self._run_manual_marker_detection(
                    video_filepath=self.video_metadata.filepath, test_mode=test_mode
                )
            else:
                print("TemplateMatching is not yet implemented!")
            
            filtered_filepath = self._create_h5_filepath(filtered=True)
            
            df = pd.read_hdf(filtered_filepath)
            frame_idxs_to_sample = self._get_sampling_frame_idxs(start_idx=start_idx, offset=offset, target_fps=target_fps)
            new_df = df.loc[frame_idxs_to_sample, :]
            new_df.to_hdf(downsynchronized_filepath, "key")
        return downsynchronized_filepath, None
        
        
    def _create_h5_filepath(self, tag: str = "_rawfps_unsynchronized", filtered: bool = False) -> Path:
        if not filtered:
            h5_filepath = self.output_directory.joinpath(
                f"{self.video_metadata.mouse_id}_{self.video_metadata.recording_date}_{self.video_metadata.paradigm}_{self.video_metadata.cam_id}{tag}.h5"
            )
        else:
            h5_filepath = self.output_directory.joinpath(
                f"{self.video_metadata.mouse_id}_{self.video_metadata.recording_date}_{self.video_metadata.paradigm}_{self.video_metadata.cam_id}{tag}_filtered.h5"
            )
        return h5_filepath


class RecordingVideoUpSynchronizer(RecordingVideoSynchronizer):
    @property
    def target_fps(self) -> int:
        return self.video_metadata.target_fps

    def _adjust_video_to_target_fps_and_run_marker_detection(
        self,
        target_fps: int,
        start_idx: int,
        offset: float,
        test_mode: bool,
        synchronize_only: bool = False,
    ):
        
        
        upsynchronized_filepath = self._create_h5_filepath(
            tag=f"_upsampled{self.target_fps}fps_synchronized"
        )
        if (not test_mode) or (test_mode and not upsynchronized_filepath.exists()):
            
            if self.video_metadata.processing_type == "DLC":
                detected_markers_filepath = self._run_deep_lab_cut_for_marker_detection(
                    video_filepath=self.video_metadata.filepath, test_mode=test_mode
                )
            elif self.video_metadata.processing_type == "manual":
                detected_markers_filepath = self._run_manual_marker_detection(
                    video_filepath=self.video_metadata.filepath, test_mode=test_mode
                )
            else:
                print("TemplateMatching is not yet implemented!")

            filtered_filepath = self._create_h5_filepath(filtered=True)
            df = pd.read_hdf(filtered_filepath)
            len_frame_in_ms = 1 / self.video_metadata.fps * 1000
            len_targetframe_in_ms = 1 / self.target_fps * 1000
            total_offset_in_ms = start_idx * len_frame_in_ms + offset
            recording_length = (df.shape[0] - 1) * len_frame_in_ms
            index_in_ms = df.index * len_frame_in_ms
            new_indices = np.arange(
                total_offset_in_ms, recording_length, len_targetframe_in_ms
            )
            d = scipy.interpolate.interp1d(index_in_ms, df, axis=0)
            upsampled = d(new_indices)
            new_df = pd.DataFrame(upsampled, columns=df.columns)
            new_df.to_hdf(upsynchronized_filepath, "key")
        return upsynchronized_filepath, None

    def _create_h5_filepath(
        self, tag: str = "_rawfps_unsynchronized", filtered: bool = False
    ) -> Path:
        if not filtered:
            h5_filepath = self.output_directory.joinpath(
                f"{self.video_metadata.mouse_id}_{self.video_metadata.recording_date}_{self.video_metadata.paradigm}_{self.video_metadata.cam_id}{tag}.h5"
            )
        else:
            h5_filepath = self.output_directory.joinpath(
                f"{self.video_metadata.mouse_id}_{self.video_metadata.recording_date}_{self.video_metadata.paradigm}_{self.video_metadata.cam_id}{tag}_filtered.h5"
            )
        return h5_filepath<|MERGE_RESOLUTION|>--- conflicted
+++ resolved
@@ -196,11 +196,8 @@
                         start_time=0,
                         end_time=120000,
                     )
-<<<<<<< HEAD
-                    # finds match in the first xy ms between start_time and end_time
-=======
                     # finds match in the first 120s of the video # ToDo: make adaptable
->>>>>>> a99e61f9
+
                 except ValueError:
                     # throws error if end_time > video_length
                     offset_adjusted_start_idx, remaining_offset, alignment_error = (
