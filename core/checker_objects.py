from typing import List, Tuple, Dict, Union, Optional
import datetime
from pathlib import Path
from abc import ABC, abstractmethod

import imageio as iio

from .utils import convert_to_path, read_config, check_keys
from .video_metadata import VideoMetadataChecker
from .plotting import Intrinsics
from .user_specific_rules import user_specific_rules_on_triangulation_calibration_videos


class Check(ABC):
    """
    @property
    def whatever(self) -> float:
        return 0.
    """

    @abstractmethod
    def __init__(self) -> None:
        pass

    def _get_metadata_from_configs(
        self, recording_config_filepath: Path, project_config_filepath: Path
    ) -> Tuple[Dict]:
        project_config_dict = read_config(path=project_config_filepath)
        recording_config_dict = read_config(path=recording_config_filepath)
        keys_to_check_project = [
            "valid_cam_IDs",
            "paradigms",
            "animal_lines",
            "led_extraction_type",
            "led_extraction_filepath",
            "max_calibration_frames",
            "max_cpu_cores_to_pool",
            "max_ram_digestible_frames",
            "rapid_aligner_path",
            "use_gpu",
            "load_calibration",
            "calibration_tag",
            "calibration_validation_tag",
        ]
        missing_keys = check_keys(
            dictionary=project_config_dict, list_of_keys=keys_to_check_project
        )
        if len(missing_keys) > 0:
            raise KeyError(
                f"Missing metadata information in the project_config_file {project_config_filepath} for {missing_keys}."
            )

        keys_to_check_recording = [
            "led_pattern",
            "target_fps",
            "calibration_index",
            "recording_date",
        ]
        missing_keys = check_keys(
            dictionary=recording_config_dict, list_of_keys=keys_to_check_recording
        )
        if len(missing_keys) > 0:
            raise KeyError(
                f"Missing information for {missing_keys} in the config_file {recording_config_filepath}!"
            )

        self.valid_cam_ids = project_config_dict["valid_cam_IDs"]
        self.recording_date = recording_config_dict["recording_date"]
        self.led_pattern = recording_config_dict["led_pattern"]
        self.calibration_index = recording_config_dict["calibration_index"]
        self.target_fps = recording_config_dict["target_fps"]
        self.calibration_tag = project_config_dict["calibration_tag"]
        self.calibration_validation_tag = project_config_dict[
            "calibration_validation_tag"
        ]

        self.cameras_missing_in_recording_config = check_keys(
            dictionary=recording_config_dict, list_of_keys=self.valid_cam_ids
        )

        for dictionary_key in [
            "processing_type",
            "calibration_evaluation_type",
            "processing_filepath",
            "calibration_evaluation_filepath",
            "led_extraction_type",
            "led_extraction_filepath",
        ]:
            missing_keys = check_keys(
                dictionary=project_config_dict[dictionary_key],
                list_of_keys=self.valid_cam_ids,
            )
            if len(missing_keys) > 0:
                raise KeyError(
                    f"Missing information {dictionary_key} for cam {missing_keys} in the config_file {project_config_filepath}!"
                )
        return recording_config_dict, project_config_dict

    def _create_video_objects(
        self,
        directory: Path,
        recording_config_dict: Dict,
        project_config_dict: Dict,
        videometadata_tag: str,
        filetypes: [str],
        filename_tag: str = "",
    ) -> None:
        videofiles = [
            file
            for file in directory.iterdir()
            if filename_tag.lower() in file.name.lower()
            and file.suffix in filetypes
            and "synchronized" not in file.name
        ]

        self.metadata_from_videos = []
        for filepath in videofiles:
            try:
                iio.v3.imread(filepath, index=0)
            except:
                print(
                    f"Could not open file {filepath}. Check, whether the file is corrupted and delete it manually!"
                )
                videofiles.remove(filepath)
        for filepath in videofiles:
            try:
                video_metadata = VideoMetadataChecker(
                    video_filepath=filepath,
                    recording_config_dict=recording_config_dict,
                    project_config_dict=project_config_dict,
                    tag=videometadata_tag,
                )
                self.metadata_from_videos.append(video_metadata)
            except TypeError:
                pass


class Check_Calibration(Check):
    def __init__(
        self,
        calibration_directory: Path,
        project_config_filepath: Path,
        recording_config_filepath: Path,
        plot: bool = True,
    ) -> None:
        self.calibration_directory = convert_to_path(calibration_directory)
        project_config_filepath = convert_to_path(project_config_filepath)
        recording_config_filepath = convert_to_path(recording_config_filepath)

        print("\n")
        recording_config_dict, project_config_dict = self._get_metadata_from_configs(
            recording_config_filepath=recording_config_filepath,
            project_config_filepath=project_config_filepath,
        )
        self._create_video_objects(
            directory=self.calibration_directory,
            recording_config_dict=recording_config_dict,
            project_config_dict=project_config_dict,
            videometadata_tag="calibration",
            filetypes=[".AVI", ".avi", ".mov", ".mp4"],
            filename_tag=self.calibration_tag,
        )
        if plot:
            print(f"Intrinsic calibrations for calibration of {self.recording_date}")
            for video_metadata in self.metadata_from_videos:
                print(video_metadata.cam_id)
                Intrinsics(video_metadata=video_metadata, plot=True, save=False)

        files_per_cam = {}
        cams_not_found = []
        for cam in self.valid_cam_ids:
            files_per_cam[cam] = []
        for video_metadata in self.metadata_from_videos:
            files_per_cam[video_metadata.cam_id].append(video_metadata.filepath)
        for key in files_per_cam:
            if len(files_per_cam[key]) == 1:
                pass
            elif len(files_per_cam[key]) == 0:
                cams_not_found.append(key)
            elif len(files_per_cam[key]) > 1:
                information_duplicates = [
                    (
                        i,
                        file,
                        f"Size: {file.stat().st_size} bytes",
                        f"Framenum: {iio.v2.get_reader(file).count_frames()}",
                    )
                    for i, file in enumerate(files_per_cam[key])
                ]
                print(
                    f"Found {len(files_per_cam[key])} videos for {key} in {self.calibration_directory}!\n {information_duplicates}"
                )
                file_idx_to_keep = input(
                    "Enter the number of the file you want to keep (other files will be deleted!)!\nEnter c if you want to abort and move the file manually!"
                )
                if file_idx_to_keep == "c":
                    print(
                        f"You have multiple videos for cam {key} in {self.calibration_directory}, but you decided to abort. If you dont move them manually, this can lead to wrong videos in the analysis!"
                    )
                else:
                    for i, file in enumerate(files_per_cam[key]):
                        if i != int(file_idx_to_keep):
                            for video_metadata in self.metadata_from_videos:
                                if video_metadata.filepath == file:
                                    self.metadata_from_videos.remove(video_metadata)
                            file.unlink()
        
        for video_metadata in self.metadata_from_videos:
            user_specific_rules_on_triangulation_calibration_videos(video_metadata)

        self._validate_and_save_metadata_for_recording()
        for cam in cams_not_found:
            if cam in self.cameras_missing_in_recording_config:
                cams_not_found.remove(cam)
                self.cameras_missing_in_recording_config.remove(cam)
        if len(cams_not_found) > 0:
            print(
                f"At {self.calibration_directory}\nFound no video for {cams_not_found}!"
            )
        if len(self.cameras_missing_in_recording_config) > 0:
            print(
                f"No information for {self.cameras_missing_in_recording_config} in the config_file {recording_config_filepath}!"
            )

    def _validate_and_save_metadata_for_recording(self) -> None:
        recording_dates = set(
            video_metadata.recording_date
            for video_metadata in self.metadata_from_videos
        )
        for attribute in [recording_dates]:
            if len(attribute) > 1:
                raise ValueError(
                    f"The filenames of the videos give different metadata! Reasons could be:\n"
                    f"  - video belongs to another calibration\n"
                    f"  - video filename is valid, but wrong\n"
                    f"Go the folder {self.calibration_directory} and check the filenames manually!"
                )
        self.recording_date = list(recording_dates)[0]


class Check_Recording(Check):
    def __init__(
        self,
        recording_directory: Path,
        recording_config_filepath: Path,
        project_config_filepath: Path,
        plot: bool = False,
    ) -> None:
        self.recording_directory = convert_to_path(recording_directory)
        project_config_filepath = convert_to_path(project_config_filepath)
        recording_config_filepath = convert_to_path(recording_config_filepath)
        print("\n")
        recording_config_dict, project_config_dict = self._get_metadata_from_configs(
            recording_config_filepath=recording_config_filepath,
            project_config_filepath=project_config_filepath,
        )
        self._create_video_objects(
            directory=self.recording_directory,
            recording_config_dict=recording_config_dict,
            project_config_dict=project_config_dict,
            videometadata_tag="recording",
            filetypes=[".AVI", ".avi", ".mov", ".mp4"],
        )
        if plot:
            print(f"Intrinsic calibrations for {self.recording_date}")
            for video_metadata in self.metadata_from_videos:
                print(video_metadata.cam_id)
                Intrinsics(video_metadata=video_metadata, plot=True, save=False)

        files_per_cam = {}
        cams_not_found = []
        for cam in self.valid_cam_ids:
            files_per_cam[cam] = []
        for video_metadata in self.metadata_from_videos:
            files_per_cam[video_metadata.cam_id].append(video_metadata.filepath)
        for key in files_per_cam:
            if len(files_per_cam[key]) == 1:
                pass
            elif len(files_per_cam[key]) == 0:
                cams_not_found.append(key)
            elif len(files_per_cam[key]) > 1:
                information_duplicates = [
                    (
                        i,
                        file,
                        f"Size: {file.stat().st_size} bytes",
                        f"Framenum: {iio.v2.get_reader(file).count_frames()}",
                    )
                    for i, file in enumerate(files_per_cam[key])
                ]
                print(
                    f"Found {len(files_per_cam[key])} videos for {key} in {self.recording_directory}!\n {information_duplicates}"
                )
                file_idx_to_keep = input(
                    "Enter the number of the file you want to keep (other files will be deleted!)!\nEnter c if you want to abort and move the file manually!"
                )
                if file_idx_to_keep == "c":
                    print(
                        f"You have multiple videos for cam {key} in {self.recording_directory}, but you decided to abort. If you dont move them manually, this can lead to wrong videos in the analysis!"
                    )
                else:
                    for i, file in enumerate(files_per_cam[key]):
                        if i != int(file_idx_to_keep):
                            for video_metadata in self.metadata_from_videos:
                                if video_metadata.filepath == file:
                                    self.metadata_from_videos.remove(video_metadata)
                            if file.exists():
                                file.unlink()
                                
        for video_metadata in self.metadata_from_videos:
            user_specific_rules_on_triangulation_calibration_videos(video_metadata)

        self._validate_and_save_metadata_for_recording()
        for cam in cams_not_found:
            if cam in self.cameras_missing_in_recording_config:
                cams_not_found.remove(cam)
                self.cameras_missing_in_recording_config.remove(cam)
        if len(cams_not_found) > 0:
            print(
                f"At {self.recording_directory}\nFound no video for {cams_not_found}!"
            )
        if len(self.cameras_missing_in_recording_config) > 0:
            print(
                f"No information for {self.cameras_missing_in_recording_config} in the config_file {recording_config_filepath}!"
            )

<<<<<<< HEAD
        synch_videofiles = [
            file
            for file in self.recording_directory.iterdir()
            if file.suffix == ".mp4"
            and "synchronized" in file.name
            and "Front" not in file.name
            and "downsampled" not in file.name
        ]

        for file in synch_videofiles:
            file.rename(
                file.parent.joinpath(
                    file.stem + f"_downsampled{self.target_fps}fps" + ".mp4"
                )
            )

        synch_hdffiles = [
            file
            for file in self.recording_directory.iterdir()
            if file.suffix == ".h5"
            and "Front" not in file.name
            and "filtered" not in file.name
            and "downsampled" not in file.name
            and "SyncData" not in file.name
        ]

        for file in synch_hdffiles:
            file.rename(
                file.parent.joinpath(
                    file.stem + f"_downsampled{self.target_fps}fps_synchronized" + ".h5"
                )
            )

        filtered_hdffiles = [
            file
            for file in self.recording_directory.iterdir()
            if file.suffix == ".h5"
            and "Front" not in file.name
            and "_filtered" in file.name
            and "downsampled" not in file.name
            and "SyncData" not in file.name
        ]

        for file in filtered_hdffiles:
            file.rename(
                file.parent.joinpath(
                    file.stem.replace("_filtered", "")
                    + f"_downsampled{self.target_fps}fps_synchronized_filtered"
                    + ".h5"
                )
            )

=======
>>>>>>> b5a0ab92
    def _validate_and_save_metadata_for_recording(self) -> None:
        recording_dates = set(
            video_metadata.recording_date
            for video_metadata in self.metadata_from_videos
        )
        paradigms = set(
            video_metadata.paradigm for video_metadata in self.metadata_from_videos
        )
        mouse_ids = set(
            video_metadata.mouse_id for video_metadata in self.metadata_from_videos
        )
        for attribute in [recording_dates, paradigms, mouse_ids]:
            if len(attribute) > 1:
                raise ValueError(
                    f"The filenames of the videos give different metadata! Reasons could be:\n"
                    f"  - video belongs to another recording\n"
                    f"  - video filename is valid, but wrong\n"
                    f"Go the folder {self.recording_directory} and check the filenames manually!"
                )
        self.recording_date = list(recording_dates)[0]
        self.paradigm = list(paradigms)[0]
        self.mouse_id = list(mouse_ids)[0]


class Check_Calibration_Validation(Check):
    def __init__(
        self,
        calibration_validation_directory: Path,
        recording_config_filepath: Path,
        ground_truth_config_filepath: Path,
        project_config_filepath: Path,
        plot: bool = True,
    ) -> None:
        print("\n")
        ground_truth_config_filepath = convert_to_path(ground_truth_config_filepath)
        calibration_validation_gt = read_config(ground_truth_config_filepath)
        self.calibration_validation_directory = convert_to_path(calibration_validation_directory)
        project_config_filepath = convert_to_path(project_config_filepath)
        recording_config_filepath = convert_to_path(recording_config_filepath)

        recording_config_dict, project_config_dict = self._get_metadata_from_configs(
            recording_config_filepath=recording_config_filepath,
            project_config_filepath=project_config_filepath,
        )
        self._create_video_objects(
            directory=self.calibration_validation_directory,
            recording_config_dict=recording_config_dict,
            project_config_dict=project_config_dict,
            videometadata_tag="calvin",
            filetypes=[".bmp", ".tiff", ".png", ".jpg", ".AVI", ".avi"],
            filename_tag=self.calibration_validation_tag,
        )
        if plot:
            print(f"Intrinsic calibrations for calvin of {self.recording_date}")
            for video_metadata in self.metadata_from_videos:
                print(video_metadata.cam_id)
                Intrinsics(video_metadata=video_metadata, plot=True, save=False)

        files_per_cam = {}
        cams_not_found = []
        for cam in self.valid_cam_ids:
            files_per_cam[cam] = []
        for video_metadata in self.metadata_from_videos:
            files_per_cam[video_metadata.cam_id].append(video_metadata.filepath)
        for key in files_per_cam:
            if len(files_per_cam[key]) == 1:
                pass
            elif len(files_per_cam[key]) == 0:
                cams_not_found.append(key)
            elif len(files_per_cam[key]) > 1:
                information_duplicates = [
                    (
                        i,
                        file,
                        f"Size: {file.stat().st_size} bytes",
                        f"Framenum: {iio.v2.get_reader(file).count_frames()}",
                    )
                    for i, file in enumerate(files_per_cam[key])
                ]
                print(
                    f"Found {len(files_per_cam[key])} videos for {key} in {self.calibration_validation_directory}!\n {information_duplicates}"
                )
                file_idx_to_keep = input(
                    "Enter the number of the file you want to keep (other files will be deleted!)!\nEnter c if you want to abort and move the file manually!"
                )
                if file_idx_to_keep == "c":
                    print(
                        f"You have multiple videos for cam {key} in {self.calibration_validation_directory}, but you decided to abort. If you dont move them manually, this can lead to wrong videos in the analysis!"
                    )
                else:
                    for i, file in enumerate(files_per_cam[key]):
                        if i != int(file_idx_to_keep):
                            for video_metadata in self.metadata_from_videos:
                                if video_metadata.filepath == file:
                                    self.metadata_from_videos.remove(video_metadata)
                            file.unlink()
        
        for video_metadata in self.metadata_from_videos:
            user_specific_rules_on_triangulation_calibration_videos(video_metadata)

        self._validate_and_save_metadata_for_recording()
        for cam in cams_not_found:
            if cam in self.cameras_missing_in_recording_config:
                cams_not_found.remove(cam)
                self.cameras_missing_in_recording_config.remove(cam)
        if len(cams_not_found) > 0:
            print(
                f"At {self.calibration_validation_directory}\nFound no video for {cams_not_found}!"
            )
        if len(self.cameras_missing_in_recording_config) > 0:
            print(
                f"No information for {self.cameras_missing_in_recording_config} in the config_file {recording_config_filepath}!"
            )

    def _validate_and_save_metadata_for_recording(self) -> None:
        recording_dates = set(
            video_metadata.recording_date
            for video_metadata in self.metadata_from_videos
        )
        for attribute in [recording_dates]:
            if len(attribute) > 1:
                raise ValueError(
                    f"The filenames of the calvin images give different metadata! Reasons could be:\n"
                    f"  - image belongs to another calibration\n"
                    f"  - image filename is valid, but wrong\n"
                    f"Go the folder {self.calibration_validation_directory} and check the filenames manually!"
                )
        self.recording_date = list(recording_dates)[0]<|MERGE_RESOLUTION|>--- conflicted
+++ resolved
@@ -324,61 +324,6 @@
                 f"No information for {self.cameras_missing_in_recording_config} in the config_file {recording_config_filepath}!"
             )
 
-<<<<<<< HEAD
-        synch_videofiles = [
-            file
-            for file in self.recording_directory.iterdir()
-            if file.suffix == ".mp4"
-            and "synchronized" in file.name
-            and "Front" not in file.name
-            and "downsampled" not in file.name
-        ]
-
-        for file in synch_videofiles:
-            file.rename(
-                file.parent.joinpath(
-                    file.stem + f"_downsampled{self.target_fps}fps" + ".mp4"
-                )
-            )
-
-        synch_hdffiles = [
-            file
-            for file in self.recording_directory.iterdir()
-            if file.suffix == ".h5"
-            and "Front" not in file.name
-            and "filtered" not in file.name
-            and "downsampled" not in file.name
-            and "SyncData" not in file.name
-        ]
-
-        for file in synch_hdffiles:
-            file.rename(
-                file.parent.joinpath(
-                    file.stem + f"_downsampled{self.target_fps}fps_synchronized" + ".h5"
-                )
-            )
-
-        filtered_hdffiles = [
-            file
-            for file in self.recording_directory.iterdir()
-            if file.suffix == ".h5"
-            and "Front" not in file.name
-            and "_filtered" in file.name
-            and "downsampled" not in file.name
-            and "SyncData" not in file.name
-        ]
-
-        for file in filtered_hdffiles:
-            file.rename(
-                file.parent.joinpath(
-                    file.stem.replace("_filtered", "")
-                    + f"_downsampled{self.target_fps}fps_synchronized_filtered"
-                    + ".h5"
-                )
-            )
-
-=======
->>>>>>> b5a0ab92
     def _validate_and_save_metadata_for_recording(self) -> None:
         recording_dates = set(
             video_metadata.recording_date
